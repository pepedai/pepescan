name: Blockscout

on:
  push:
    branches:
<<<<<<< HEAD
      - account
=======
      - master
  pull_request:
    branches:
      - master
>>>>>>> 4886204f

env:
  MIX_ENV: test
  OTP_VERSION: '24.3.4.1'
  ELIXIR_VERSION: '1.13.4'
  AUTH0_DOMAIN: 'blockscoutcom.us.auth0.com'
  AUTH0_CALLBACK_URL: 'https://blockscout.com/auth/auth0/callback'
  AUTH0_LOGOUT_URL: 'https://blockscoutcom.us.auth0.com/v2/logout'
  AUTH0_LOGOUT_RETURN_URL: 'https://blockscout.com/auth/logout'

jobs:
  build-and-cache:
    name: Build and Cache deps
    runs-on: ubuntu-18.04
    steps:
      - uses: actions/checkout@v2
      - uses: erlef/setup-beam@v1
        with:
          otp-version: ${{ env.OTP_VERSION }}
          elixir-version: ${{ env.ELIXIR_VERSION }}

      - name: "ELIXIR_VERSION.lock"
        run: echo "${ELIXIR_VERSION}" > ELIXIR_VERSION.lock

      - name: "OTP_VERSION.lock"
        run: echo "${OTP_VERSION}" > OTP_VERSION.lock

      - name: Restore Mix Deps Cache
        uses: actions/cache@v2
        id: deps-cache
        with:
          path: |
            deps
            _build
          key: ${{ runner.os }}-${{ env.ELIXIR_VERSION }}-${{ env.OTP_VERSION }}-${{ env.MIX_ENV }}-deps-mixlockhash_12-${{ hashFiles('mix.lock') }}
          restore-keys: |
            ${{ runner.os }}-${{ env.ELIXIR_VERSION }}-${{ env.OTP_VERSION }}-${{ env.MIX_ENV }}-deps-

      - name: Conditionally build Mix deps cache
        if: steps.deps-cache.outputs.cache-hit != 'true'
        run: |
          mix local.hex --force
          mix local.rebar --force
          mix deps.get
          mix deps.compile
          cd deps/libsecp256k1
          make

      - name: Restore Explorer NPM Cache
        uses: actions/cache@v2
        id: explorer-npm-cache
        with:
          path: apps/explorer/node_modules
          key: ${{ runner.os }}-${{ env.ELIXIR_VERSION }}-${{ env.OTP_VERSION }}-${{ env.MIX_ENV }}-explorer-npm-${{ hashFiles('apps/explorer/package-lock.json') }}
          restore-keys: |
            ${{ runner.os }}-${{ env.ELIXIR_VERSION }}-${{ env.OTP_VERSION }}-${{ env.MIX_ENV }}-explorer-npm-

      - name: Conditionally build Explorer NPM Cache
        if: steps.explorer-npm-cache.outputs.cache-hit != 'true'
        run: npm install
        working-directory: apps/explorer

      - name: Restore Blockscout Web NPM Cache
        uses: actions/cache@v2
        id: blockscoutweb-npm-cache
        with:
          path: apps/block_scout_web/assets/node_modules
          key: ${{ runner.os }}-${{ env.ELIXIR_VERSION }}-${{ env.OTP_VERSION }}-${{ env.MIX_ENV }}-blockscoutweb-npm-${{ hashFiles('apps/block_scout_web/assets/package-lock.json') }}
          restore-keys: |
            ${{ runner.os }}-${{ env.ELIXIR_VERSION }}-${{ env.OTP_VERSION }}-${{ env.MIX_ENV }}-blockscoutweb-npm-

      - name: Conditionally build Blockscout Web NPM Cache
        if: steps.blockscoutweb-npm-cache.outputs.cache-hit != 'true'
        run: npm install
        working-directory: apps/block_scout_web/assets

  credo:
    name: Credo
    runs-on: ubuntu-18.04
    needs: build-and-cache
    steps:
      - uses: actions/checkout@v2
      - uses: erlef/setup-beam@v1
        with:
          otp-version: ${{ env.OTP_VERSION }}
          elixir-version: ${{ env.ELIXIR_VERSION }}

      - name: Restore Mix Deps Cache
        uses: actions/cache@v2
        id: deps-cache
        with:
          path: |
            deps
            _build
          key: ${{ runner.os }}-${{ env.ELIXIR_VERSION }}-${{ env.OTP_VERSION }}-${{ env.MIX_ENV }}-deps-mixlockhash_12-${{ hashFiles('mix.lock') }}
          restore-keys: |
            ${{ runner.os }}-${{ env.ELIXIR_VERSION }}-${{ env.OTP_VERSION }}-${{ env.MIX_ENV }}-deps-"

      - run: mix credo

  check_formatted:
    name: Code formatting checks
    runs-on: ubuntu-18.04
    needs: build-and-cache
    steps:
      - uses: actions/checkout@v2
      - uses: erlef/setup-beam@v1
        with:
          otp-version: ${{ env.OTP_VERSION }}
          elixir-version: ${{ env.ELIXIR_VERSION }}

      - name: Restore Mix Deps Cache
        uses: actions/cache@v2
        id: deps-cache
        with:
          path: |
            deps
            _build
          key: ${{ runner.os }}-${{ env.ELIXIR_VERSION }}-${{ env.OTP_VERSION }}-${{ env.MIX_ENV }}-deps-mixlockhash_12-${{ hashFiles('mix.lock') }}
          restore-keys: |
            ${{ runner.os }}-${{ env.ELIXIR_VERSION }}-${{ env.OTP_VERSION }}-${{ env.MIX_ENV }}-deps-"

      - run: mix format --check-formatted
  dialyzer:
    name: Dialyzer static analysis
    runs-on: ubuntu-18.04
    needs: build-and-cache
    steps:
      - uses: actions/checkout@v2
      - uses: erlef/setup-beam@v1
        with:
          otp-version: ${{ env.OTP_VERSION }}
          elixir-version: ${{ env.ELIXIR_VERSION }}

      - name: Restore Mix Deps Cache
        uses: actions/cache@v2
        id: deps-cache
        with:
          path: |
            deps
            _build
          key: ${{ runner.os }}-${{ env.ELIXIR_VERSION }}-${{ env.OTP_VERSION }}-${{ env.MIX_ENV }}-deps-mixlockhash_12-${{ hashFiles('mix.lock') }}
          restore-keys: |
            ${{ runner.os }}-${{ env.ELIXIR_VERSION }}-${{ env.OTP_VERSION }}-${{ env.MIX_ENV }}-deps-"

      - name: Restore Dialyzer Cache
        uses: actions/cache@v2
        id: dialyzer-cache
        with:
          path: priv/plts
          key: ${{ runner.os }}-${{ env.ELIXIR_VERSION }}-${{ env.OTP_VERSION }}-${{ env.MIX_ENV }}-dialyzer-mixlockhash_12-${{ hashFiles('mix.lock') }}
          restore-keys: |
            ${{ runner.os }}-${{ env.ELIXIR_VERSION }}-${{ env.OTP_VERSION }}-${{ env.MIX_ENV }}-dialyzer-"

      - name: Conditionally build Dialyzer Cache
        if: steps.dialyzer-cache.output.cache-hit != 'true'
        run: |
          mkdir -p priv/plts
          mix dialyzer --plt

      - name: Run Dialyzer
        run: mix dialyzer --halt-exit-status

  gettext:
    name: Missing translation keys check
    runs-on: ubuntu-18.04
    needs: build-and-cache
    steps:
      - uses: actions/checkout@v2
      - uses: erlef/setup-beam@v1
        with:
          otp-version: ${{ env.OTP_VERSION }}
          elixir-version: ${{ env.ELIXIR_VERSION }}

      - name: Restore Mix Deps Cache
        uses: actions/cache@v2
        id: deps-cache
        with:
          path: |
            deps
            _build
          key: ${{ runner.os }}-${{ env.ELIXIR_VERSION }}-${{ env.OTP_VERSION }}-${{ env.MIX_ENV }}-deps-mixlockhash_12-${{ hashFiles('mix.lock') }}
          restore-keys: |
            ${{ runner.os }}-${{ env.ELIXIR_VERSION }}-${{ env.OTP_VERSION }}-${{ env.MIX_ENV }}-deps-"

      - run: |
          mix gettext.extract --merge | tee stdout.txt
          ! grep "Wrote " stdout.txt
        working-directory: "apps/block_scout_web"
  sobelow:
    name: Sobelow security analysis
    runs-on: ubuntu-18.04
    needs: build-and-cache
    steps:
      - uses: actions/checkout@v2
      - uses: erlef/setup-beam@v1
        with:
          otp-version: ${{ env.OTP_VERSION }}
          elixir-version: ${{ env.ELIXIR_VERSION }}

      - name: Mix Deps Cache
        uses: actions/cache@v2
        id: deps-cache
        with:
          path: |
            deps
            _build
          key: ${{ runner.os }}-${{ env.ELIXIR_VERSION }}-${{ env.OTP_VERSION }}-${{ env.MIX_ENV }}-deps-mixlockhash_12-${{ hashFiles('mix.lock') }}
          restore-keys: |
            ${{ runner.os }}-${{ env.ELIXIR_VERSION }}-${{ env.OTP_VERSION }}-${{ env.MIX_ENV }}-deps-"

      - name: Scan explorer for vulnerabilities
        run: mix sobelow --config
        working-directory: "apps/explorer"
      - name: Scan block_scout_web for vulnerabilities
        run: mix sobelow --config
        working-directory: "apps/block_scout_web"
  eslint:
    name: ESLint
    runs-on: ubuntu-18.04
    needs: build-and-cache
    steps:
      - uses: actions/checkout@v2
      - uses: erlef/setup-beam@v1
        with:
          otp-version: ${{ env.OTP_VERSION }}
          elixir-version: ${{ env.ELIXIR_VERSION }}

      - name: Mix Deps Cache
        uses: actions/cache@v2
        id: deps-cache
        with:
          path: |
            deps
            _build
          key: ${{ runner.os }}-${{ env.ELIXIR_VERSION }}-${{ env.OTP_VERSION }}-${{ env.MIX_ENV }}-deps-mixlockhash_12-${{ hashFiles('mix.lock') }}
          restore-keys: |
            ${{ runner.os }}-${{ env.ELIXIR_VERSION }}-${{ env.OTP_VERSION }}-${{ env.MIX_ENV }}-deps-"

      - name: Restore Explorer NPM Cache
        uses: actions/cache@v2
        id: explorer-npm-cache
        with:
          path: apps/explorer/node_modules
          key: ${{ runner.os }}-${{ env.ELIXIR_VERSION }}-${{ env.OTP_VERSION }}-${{ env.MIX_ENV }}-explorer-npm-${{ hashFiles('apps/explorer/package-lock.json') }}
          restore-keys: |
            ${{ runner.os }}-${{ env.ELIXIR_VERSION }}-${{ env.OTP_VERSION }}-${{ env.MIX_ENV }}-explorer-npm-

      - name: Restore Blockscout Web NPM Cache
        uses: actions/cache@v2
        id: blockscoutweb-npm-cache
        with:
          path: apps/block_scout_web/assets/node_modules
          key: ${{ runner.os }}-${{ env.ELIXIR_VERSION }}-${{ env.OTP_VERSION }}-${{ env.MIX_ENV }}-blockscoutweb-npm-${{ hashFiles('apps/block_scout_web/assets/package-lock.json') }}
          restore-keys: |
            ${{ runner.os }}-${{ env.ELIXIR_VERSION }}-${{ env.OTP_VERSION }}-${{ env.MIX_ENV }}-blockscoutweb-npm-

      - name: Build assets
        run: node node_modules/webpack/bin/webpack.js --mode development
        working-directory: "apps/block_scout_web/assets"

      - run: ./node_modules/.bin/eslint --format=junit --output-file="test/eslint/junit.xml" js/**
        working-directory: apps/block_scout_web/assets
  jest:
    name: JS Tests
    runs-on: ubuntu-18.04
    needs: build-and-cache
    steps:
      - uses: actions/checkout@v2
      - uses: erlef/setup-beam@v1
        with:
          otp-version: ${{ env.OTP_VERSION }}
          elixir-version: ${{ env.ELIXIR_VERSION }}

      - name: Mix Deps Cache
        uses: actions/cache@v2
        id: deps-cache
        with:
          path: |
            deps
            _build
          key: ${{ runner.os }}-${{ env.ELIXIR_VERSION }}-${{ env.OTP_VERSION }}-${{ env.MIX_ENV }}-deps-mixlockhash_12-${{ hashFiles('mix.lock') }}
          restore-keys: |
            ${{ runner.os }}-${{ env.ELIXIR_VERSION }}-${{ env.OTP_VERSION }}-${{ env.MIX_ENV }}-deps-"

      - name: Restore Blockscout Web NPM Cache
        uses: actions/cache@v2
        id: blockscoutweb-npm-cache
        with:
          path: apps/block_scout_web/assets/node_modules
          key: ${{ runner.os }}-${{ env.ELIXIR_VERSION }}-${{ env.OTP_VERSION }}-${{ env.MIX_ENV }}-blockscoutweb-npm-${{ hashFiles('apps/block_scout_web/assets/package-lock.json') }}
          restore-keys: |
            ${{ runner.os }}-${{ env.ELIXIR_VERSION }}-${{ env.OTP_VERSION }}-${{ env.MIX_ENV }}-blockscoutweb-npm-

      - name: Build assets
        run: node node_modules/webpack/bin/webpack.js --mode development
        working-directory: "apps/block_scout_web/assets"

      - run: ./node_modules/.bin/jest
        working-directory: apps/block_scout_web/assets

  test_parity_mox_ethereum_jsonrpc:
    name: EthereumJSONRPC Tests
    runs-on: ubuntu-18.04
    needs: build-and-cache
    services:
      postgres:
        image: postgres
        env:
          # Match apps/explorer/config/test.exs config :explorer, Explorer.Repo, database
          POSTGRES_DB: explorer_test
          # match PGPASSWORD for elixir image above
          POSTGRES_PASSWORD: postgres
          # match PGUSER for elixir image above
          POSTGRES_USER: postgres
        # Set health checks to wait until postgres has started
        options: >-
          --health-cmd pg_isready
          --health-interval 10s
          --health-timeout 5s
          --health-retries 5
        ports:
          # Maps tcp port 5432 on service container to the host
          - 5432:5432
    steps:
      - uses: actions/checkout@v2
      - uses: erlef/setup-beam@v1
        with:
          otp-version: ${{ env.OTP_VERSION }}
          elixir-version: ${{ env.ELIXIR_VERSION }}
      - run: curl --proto '=https' --tlsv1.2 -sSf https://sh.rustup.rs | sh -s -- -y
      - run: echo 'export PATH=~/.cargo/bin/:$PATH' >> $GITHUB_ENV

      - name: Mix Deps Cache
        uses: actions/cache@v2
        id: deps-cache
        with:
          path: |
            deps
            _build
          key: ${{ runner.os }}-${{ env.ELIXIR_VERSION }}-${{ env.OTP_VERSION }}-${{ env.MIX_ENV }}-deps-mixlockhash_12-${{ hashFiles('mix.lock') }}
          restore-keys: |
            ${{ runner.os }}-${{ env.ELIXIR_VERSION }}-${{ env.OTP_VERSION }}-${{ env.MIX_ENV }}-deps-"

      - run: ./bin/install_chrome_headless.sh
      - name: mix test --exclude no_parity
        run: |
          cd apps/ethereum_jsonrpc
          mix compile
          mix test --no-start --exclude no_parity
        env:
          # match POSTGRES_PASSWORD for postgres image below
          PGPASSWORD: postgres
          # match POSTGRES_USER for postgres image below
          PGUSER: postgres
          ETHEREUM_JSONRPC_CASE: "EthereumJSONRPC.Case.Parity.Mox"
          ETHEREUM_JSONRPC_WEB_SOCKET_CASE: "EthereumJSONRPC.WebSocket.Case.Mox"
  test_parity_mox_explorer:
    name: Explorer Tests
    runs-on: ubuntu-18.04
    needs: build-and-cache
    services:
      postgres:
        image: postgres
        env:
          # Match apps/explorer/config/test.exs config :explorer, Explorer.Repo, database
          POSTGRES_DB: explorer_test
          # match PGPASSWORD for elixir image above
          POSTGRES_PASSWORD: postgres
          # match PGUSER for elixir image above
          POSTGRES_USER: postgres
        # Set health checks to wait until postgres has started
        options: >-
          --health-cmd pg_isready
          --health-interval 10s
          --health-timeout 5s
          --health-retries 5
        ports:
          # Maps tcp port 5432 on service container to the host
          - 5432:5432
    steps:
      - uses: actions/checkout@v2
      - uses: erlef/setup-beam@v1
        with:
          otp-version: ${{ env.OTP_VERSION }}
          elixir-version: ${{ env.ELIXIR_VERSION }}
      - run: curl --proto '=https' --tlsv1.2 -sSf https://sh.rustup.rs | sh -s -- -y
      - run: echo 'export PATH=~/.cargo/bin/:$PATH' >> $GITHUB_ENV

      - name: Mix Deps Cache
        uses: actions/cache@v2
        id: deps-cache
        with:
          path: |
            deps
            _build
          key: ${{ runner.os }}-${{ env.ELIXIR_VERSION }}-${{ env.OTP_VERSION }}-${{ env.MIX_ENV }}-deps-mixlockhash_12-${{ hashFiles('mix.lock') }}
          restore-keys: |
            ${{ runner.os }}-${{ env.ELIXIR_VERSION }}-${{ env.OTP_VERSION }}-${{ env.MIX_ENV }}-deps-"

      - name: Restore Explorer NPM Cache
        uses: actions/cache@v2
        id: explorer-npm-cache
        with:
          path: apps/explorer/node_modules
          key: ${{ runner.os }}-${{ env.ELIXIR_VERSION }}-${{ env.OTP_VERSION }}-${{ env.MIX_ENV }}-explorer-npm-${{ hashFiles('apps/explorer/package-lock.json') }}
          restore-keys: |
            ${{ runner.os }}-${{ env.ELIXIR_VERSION }}-${{ env.OTP_VERSION }}-${{ env.MIX_ENV }}-explorer-npm

      - run: ./bin/install_chrome_headless.sh
      - name: mix test --exclude no_parity
        run: |
          mix ecto.create --quiet
          mix ecto.migrate
          cd apps/explorer
          mix compile
          mix test --no-start --exclude no_parity
        env:
          # match POSTGRES_PASSWORD for postgres image below
          PGPASSWORD: postgres
          # match POSTGRES_USER for postgres image below
          PGUSER: postgres
          ETHEREUM_JSONRPC_CASE: "EthereumJSONRPC.Case.Parity.Mox"
          ETHEREUM_JSONRPC_WEB_SOCKET_CASE: "EthereumJSONRPC.WebSocket.Case.Mox"
  test_parity_mox_indexer:
    name: Indexer Tests
    runs-on: ubuntu-18.04
    needs: build-and-cache
    services:
      postgres:
        image: postgres
        env:
          # Match apps/explorer/config/test.exs config :explorer, Explorer.Repo, database
          POSTGRES_DB: explorer_test
          # match PGPASSWORD for elixir image above
          POSTGRES_PASSWORD: postgres
          # match PGUSER for elixir image above
          POSTGRES_USER: postgres
        # Set health checks to wait until postgres has started
        options: >-
          --health-cmd pg_isready
          --health-interval 10s
          --health-timeout 5s
          --health-retries 5
        ports:
          # Maps tcp port 5432 on service container to the host
          - 5432:5432
    steps:
      - uses: actions/checkout@v2
      - uses: erlef/setup-beam@v1
        with:
          otp-version: ${{ env.OTP_VERSION }}
          elixir-version: ${{ env.ELIXIR_VERSION }}
      - run: curl --proto '=https' --tlsv1.2 -sSf https://sh.rustup.rs | sh -s -- -y
      - run: echo 'export PATH=~/.cargo/bin/:$PATH' >> $GITHUB_ENV

      - name: Mix Deps Cache
        uses: actions/cache@v2
        id: deps-cache
        with:
          path: |
            deps
            _build
          key: ${{ runner.os }}-${{ env.ELIXIR_VERSION }}-${{ env.OTP_VERSION }}-${{ env.MIX_ENV }}-deps-mixlockhash_12-${{ hashFiles('mix.lock') }}
          restore-keys: |
            ${{ runner.os }}-${{ env.ELIXIR_VERSION }}-${{ env.OTP_VERSION }}-${{ env.MIX_ENV }}-deps-"


      - run: ./bin/install_chrome_headless.sh

      - name: mix test --exclude no_parity
        run: |
          mix ecto.create --quiet
          mix ecto.migrate
          cd apps/indexer
          mix compile
          mix test --no-start --exclude no_parity
        env:
          # match POSTGRES_PASSWORD for postgres image below
          PGPASSWORD: postgres
          # match POSTGRES_USER for postgres image below
          PGUSER: postgres
          ETHEREUM_JSONRPC_CASE: "EthereumJSONRPC.Case.Parity.Mox"
          ETHEREUM_JSONRPC_WEB_SOCKET_CASE: "EthereumJSONRPC.WebSocket.Case.Mox"

  test_parity_mox_block_scout_web:
    name: Blockscout Web Tests
    runs-on: ubuntu-18.04
    needs: build-and-cache
    services:
      postgres:
        image: postgres
        env:
          # Match apps/explorer/config/test.exs config :explorer, Explorer.Repo, database
          POSTGRES_DB: explorer_test
          # match PGPASSWORD for elixir image above
          POSTGRES_PASSWORD: postgres
          # match PGUSER for elixir image above
          POSTGRES_USER: postgres
        # Set health checks to wait until postgres has started
        options: >-
          --health-cmd pg_isready
          --health-interval 10s
          --health-timeout 5s
          --health-retries 5
        ports:
          # Maps tcp port 5432 on service container to the host
          - 5432:5432
    steps:
      - uses: actions/checkout@v2
      - uses: erlef/setup-beam@v1
        with:
          otp-version: ${{ env.OTP_VERSION }}
          elixir-version: ${{ env.ELIXIR_VERSION }}
      - run: curl --proto '=https' --tlsv1.2 -sSf https://sh.rustup.rs | sh -s -- -y
      - run: echo 'export PATH=~/.cargo/bin/:$PATH' >> $GITHUB_ENV

      - name: Mix Deps Cache
        uses: actions/cache@v2
        id: deps-cache
        with:
          path: |
            deps
            _build
          key: ${{ runner.os }}-${{ env.ELIXIR_VERSION }}-${{ env.OTP_VERSION }}-${{ env.MIX_ENV }}-deps-mixlockhash_12-${{ hashFiles('mix.lock') }}
          restore-keys: |
            ${{ runner.os }}-${{ env.ELIXIR_VERSION }}-${{ env.OTP_VERSION }}-${{ env.MIX_ENV }}-deps-"


      - name: Restore Explorer NPM Cache
        uses: actions/cache@v2
        id: explorer-npm-cache
        with:
          path: apps/explorer/node_modules
          key: ${{ runner.os }}-${{ env.ELIXIR_VERSION }}-${{ env.OTP_VERSION }}-${{ env.MIX_ENV }}-explorer-npm-${{ hashFiles('apps/explorer/package-lock.json') }}
          restore-keys: |
            ${{ runner.os }}-${{ env.ELIXIR_VERSION }}-${{ env.OTP_VERSION }}-${{ env.MIX_ENV }}-explorer-npm-

      - name: Restore Blockscout Web NPM Cache
        uses: actions/cache@v2
        id: blockscoutweb-npm-cache
        with:
          path: apps/block_scout_web/assets/node_modules
          key: ${{ runner.os }}-${{ env.ELIXIR_VERSION }}-${{ env.OTP_VERSION }}-${{ env.MIX_ENV }}-blockscoutweb-npm-${{ hashFiles('apps/block_scout_web/assets/package-lock.json') }}
          restore-keys: |
            ${{ runner.os }}-${{ env.ELIXIR_VERSION }}-${{ env.OTP_VERSION }}-${{ env.MIX_ENV }}-blockscoutweb-npm-

      - name: Build assets
        run: node node_modules/webpack/bin/webpack.js --mode development
        working-directory: "apps/block_scout_web/assets"

      - run: ./bin/install_chrome_headless.sh

      - name: mix test --exclude no_parity
        run: |
          mix ecto.create --quiet
          mix ecto.migrate
          cd apps/block_scout_web
          mix compile
          mix test --no-start --exclude no_parity
        env:
          # match POSTGRES_PASSWORD for postgres image below
          PGPASSWORD: postgres
          # match POSTGRES_USER for postgres image below
          PGUSER: postgres
          ETHEREUM_JSONRPC_CASE: "EthereumJSONRPC.Case.Parity.Mox"
          ETHEREUM_JSONRPC_WEB_SOCKET_CASE: "EthereumJSONRPC.WebSocket.Case.Mox"
          CHAIN_ID: "77"
          ADMIN_PANEL_ENABLED: "true"<|MERGE_RESOLUTION|>--- conflicted
+++ resolved
@@ -3,14 +3,7 @@
 on:
   push:
     branches:
-<<<<<<< HEAD
       - account
-=======
-      - master
-  pull_request:
-    branches:
-      - master
->>>>>>> 4886204f
 
 env:
   MIX_ENV: test
