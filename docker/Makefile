SYSTEM = $(shell uname -s)
HOST = host.docker.internal
<<<<<<< HEAD
DOCKER_IMAGE = blockscout_prod_lukso
BS_CONTAINER_NAME = blockscout_lukso
=======
DOCKER_IMAGE = blockscout_prod
BS_CONTAINER_NAME = blockscout
PG_CONTAINER_NAME = postgres
PG_CONTAINER_IMAGE = postgres:12.5
>>>>>>> f71aeb12
THIS_FILE = $(lastword $(MAKEFILE_LIST))

ifeq ($(SYSTEM), Linux)
	HOST=localhost
endif

BLOCKSCOUT_CONTAINER_PARAMS = -e 'MIX_ENV=prod' \

ifeq ($(SYSTEM), Linux)
	BLOCKSCOUT_CONTAINER_PARAMS += --network=host
endif
ifdef NETWORK
	BLOCKSCOUT_CONTAINER_PARAMS += -e 'NETWORK=$(NETWORK)'
endif
ifdef SUBNETWORK
	BLOCKSCOUT_CONTAINER_PARAMS += -e 'SUBNETWORK=$(SUBNETWORK)'
endif
ifdef LOGO
	BLOCKSCOUT_CONTAINER_PARAMS += -e 'LOGO=$(LOGO)'
endif
ifdef LOGO_FOOTER
	BLOCKSCOUT_CONTAINER_PARAMS += -e 'LOGO_FOOTER=$(LOGO_FOOTER)'
endif
ifdef ETHEREUM_JSONRPC_VARIANT
	BLOCKSCOUT_CONTAINER_PARAMS += -e 'ETHEREUM_JSONRPC_VARIANT=$(ETHEREUM_JSONRPC_VARIANT)'
endif
ifdef ETHEREUM_JSONRPC_HTTP_URL
	BLOCKSCOUT_CONTAINER_PARAMS += -e 'ETHEREUM_JSONRPC_HTTP_URL=$(ETHEREUM_JSONRPC_HTTP_URL)'
endif
ifdef ETHEREUM_JSONRPC_TRACE_URL
	BLOCKSCOUT_CONTAINER_PARAMS += -e 'ETHEREUM_JSONRPC_TRACE_URL=$(ETHEREUM_JSONRPC_TRACE_URL)'
endif
ifdef ETHEREUM_JSONRPC_WS_URL
	BLOCKSCOUT_CONTAINER_PARAMS += -e 'ETHEREUM_JSONRPC_WS_URL=$(ETHEREUM_JSONRPC_WS_URL)'
endif
ifdef ETHEREUM_JSONRPC_TRANSPORT
	BLOCKSCOUT_CONTAINER_PARAMS += -e 'ETHEREUM_JSONRPC_TRANSPORT=$(ETHEREUM_JSONRPC_TRANSPORT)'
endif
ifdef IPC_PATH
	BLOCKSCOUT_CONTAINER_PARAMS += -e 'IPC_PATH=$(IPC_PATH)'
endif
ifdef NETWORK_PATH
	BLOCKSCOUT_CONTAINER_PARAMS += -e 'NETWORK_PATH=$(NETWORK_PATH)'
endif
ifdef SECRET_KEY_BASE
	BLOCKSCOUT_CONTAINER_PARAMS += -e 'SECRET_KEY_BASE=$(SECRET_KEY_BASE)'
endif
ifdef CHECK_ORIGIN
	BLOCKSCOUT_CONTAINER_PARAMS += -e 'CHECK_ORIGIN=$(CHECK_ORIGIN)'
endif
ifdef PORT
	BLOCKSCOUT_CONTAINER_PARAMS += -e 'PORT=$(PORT)'
endif
ifdef COIN
	BLOCKSCOUT_CONTAINER_PARAMS += -e 'COIN=$(COIN)'
endif
ifdef METADATA_CONTRACT
	BLOCKSCOUT_CONTAINER_PARAMS += -e 'METADATA_CONTRACT=$(METADATA_CONTRACT)'
endif
ifdef POS_STAKING_CONTRACT
	BLOCKSCOUT_CONTAINER_PARAMS += -e 'POS_STAKING_CONTRACT=$(POS_STAKING_CONTRACT)'
endif
ifdef VALIDATORS_CONTRACT
	BLOCKSCOUT_CONTAINER_PARAMS += -e 'VALIDATORS_CONTRACT=$(VALIDATORS_CONTRACT)'
endif
ifdef KEYS_MANAGER_CONTRACT
	BLOCKSCOUT_CONTAINER_PARAMS += -e 'KEYS_MANAGER_CONTRACT=$(KEYS_MANAGER_CONTRACT)'
endif
ifdef SUPPLY_MODULE
	BLOCKSCOUT_CONTAINER_PARAMS += -e 'SUPPLY_MODULE=$(SUPPLY_MODULE)'
endif
ifdef SOURCE_MODULE
	BLOCKSCOUT_CONTAINER_PARAMS += -e 'SOURCE_MODULE=$(SOURCE_MODULE)'
endif
ifdef DATABASE_URL
	BLOCKSCOUT_CONTAINER_PARAMS += -e 'DATABASE_URL=$(DATABASE_URL)'
endif
ifdef POOL_SIZE
	BLOCKSCOUT_CONTAINER_PARAMS += -e 'POOL_SIZE=$(POOL_SIZE)'
endif
ifdef ECTO_USE_SSL
	BLOCKSCOUT_CONTAINER_PARAMS += -e 'ECTO_USE_SSL=$(ECTO_USE_SSL)'
endif
ifdef DATADOG_HOST
	BLOCKSCOUT_CONTAINER_PARAMS += -e 'DATADOG_HOST=$(DATADOG_HOST)'
endif
ifdef DATADOG_PORT
	BLOCKSCOUT_CONTAINER_PARAMS += -e 'DATADOG_PORT=$(DATADOG_PORT)'
endif
ifdef SPANDEX_BATCH_SIZE
	BLOCKSCOUT_CONTAINER_PARAMS += -e 'SPANDEX_BATCH_SIZE=$(SPANDEX_BATCH_SIZE)'
endif
ifdef SPANDEX_SYNC_THRESHOLD
	BLOCKSCOUT_CONTAINER_PARAMS += -e 'SPANDEX_SYNC_THRESHOLD=$(SPANDEX_SYNC_THRESHOLD)'
endif
ifdef HEART_BEAT_TIMEOUT
	BLOCKSCOUT_CONTAINER_PARAMS += -e 'HEART_BEAT_TIMEOUT=$(HEART_BEAT_TIMEOUT)'
endif
ifdef HEART_COMMAND
	BLOCKSCOUT_CONTAINER_PARAMS += -e 'HEART_COMMAND=$(HEART_COMMAND)'
endif
ifdef BLOCKSCOUT_VERSION
	BLOCKSCOUT_CONTAINER_PARAMS += -e 'BLOCKSCOUT_VERSION=$(BLOCKSCOUT_VERSION)'
endif
ifdef RELEASE_LINK
	BLOCKSCOUT_CONTAINER_PARAMS += -e 'RELEASE_LINK=$(RELEASE_LINK)'
endif
ifdef ELIXIR_VERSION
	BLOCKSCOUT_CONTAINER_PARAMS += -e 'ELIXIR_VERSION=$(ELIXIR_VERSION)'
endif
ifdef BLOCK_TRANSFORMER
	BLOCKSCOUT_CONTAINER_PARAMS += -e 'BLOCK_TRANSFORMER=$(BLOCK_TRANSFORMER)'
endif
ifdef GRAPHIQL_TRANSACTION
	BLOCKSCOUT_CONTAINER_PARAMS += -e 'GRAPHIQL_TRANSACTION=$(GRAPHIQL_TRANSACTION)'
endif
ifdef FIRST_BLOCK
	BLOCKSCOUT_CONTAINER_PARAMS += -e 'FIRST_BLOCK=$(FIRST_BLOCK)'
endif
ifdef LAST_BLOCK
	BLOCKSCOUT_CONTAINER_PARAMS += -e 'LAST_BLOCK=$(LAST_BLOCK)'
endif
ifdef TXS_COUNT_CACHE_PERIOD
	BLOCKSCOUT_CONTAINER_PARAMS += -e 'TXS_COUNT_CACHE_PERIOD=$(TXS_COUNT_CACHE_PERIOD)'
endif
ifdef ADDRESS_WITH_BALANCES_UPDATE_INTERVAL
	BLOCKSCOUT_CONTAINER_PARAMS += -e 'ADDRESS_WITH_BALANCES_UPDATE_INTERVAL=$(ADDRESS_WITH_BALANCES_UPDATE_INTERVAL)'
endif
ifdef LINK_TO_OTHER_EXPLORERS
	BLOCKSCOUT_CONTAINER_PARAMS += -e 'LINK_TO_OTHER_EXPLORERS=$(LINK_TO_OTHER_EXPLORERS)'
endif
ifdef SUPPORTED_CHAINS
	BLOCKSCOUT_CONTAINER_PARAMS += -e 'SUPPORTED_CHAINS=$(SUPPORTED_CHAINS)'
endif
ifdef BLOCK_COUNT_CACHE_PERIOD
	BLOCKSCOUT_CONTAINER_PARAMS += -e 'BLOCK_COUNT_CACHE_PERIOD=$(BLOCK_COUNT_CACHE_PERIOD)'
endif
ifdef ADDRESS_SUM_CACHE_PERIOD
	BLOCKSCOUT_CONTAINER_PARAMS += -e 'ADDRESS_SUM_CACHE_PERIOD=$(ADDRESS_SUM_CACHE_PERIOD)'
endif
ifdef ADDRESS_COUNT_CACHE_PERIOD
	BLOCKSCOUT_CONTAINER_PARAMS += -e 'ADDRESS_COUNT_CACHE_PERIOD=$(ADDRESS_COUNT_CACHE_PERIOD)'
endif
ifdef ALLOWED_EVM_VERSIONS
	BLOCKSCOUT_CONTAINER_PARAMS += -e 'ALLOWED_EVM_VERSIONS=$(ALLOWED_EVM_VERSIONS)'
endif
ifdef UNCLES_IN_AVERAGE_BLOCK_TIME
	BLOCKSCOUT_CONTAINER_PARAMS += -e 'UNCLES_IN_AVERAGE_BLOCK_TIME=$(UNCLES_IN_AVERAGE_BLOCK_TIME)'
endif
ifdef AVERAGE_BLOCK_CACHE_PERIOD
	BLOCKSCOUT_CONTAINER_PARAMS += -e 'AVERAGE_BLOCK_CACHE_PERIOD=$(AVERAGE_BLOCK_CACHE_PERIOD)'
endif
ifdef MARKET_HISTORY_CACHE_PERIOD
	BLOCKSCOUT_CONTAINER_PARAMS += -e 'MARKET_HISTORY_CACHE_PERIOD=$(MARKET_HISTORY_CACHE_PERIOD)'
endif
ifdef DISABLE_WEBAPP
	BLOCKSCOUT_CONTAINER_PARAMS += -e 'DISABLE_WEBAPP=$(DISABLE_WEBAPP)'
endif
ifdef DISABLE_READ_API
	BLOCKSCOUT_CONTAINER_PARAMS += -e 'DISABLE_READ_API=$(DISABLE_READ_API)'
endif
ifdef DISABLE_WRITE_API
	BLOCKSCOUT_CONTAINER_PARAMS += -e 'DISABLE_WRITE_API=$(DISABLE_WRITE_API)'
endif
ifdef DISABLE_INDEXER
	BLOCKSCOUT_CONTAINER_PARAMS += -e 'DISABLE_INDEXER=$(DISABLE_INDEXER)'
endif
ifdef WEBAPP_URL
	BLOCKSCOUT_CONTAINER_PARAMS += -e 'WEBAPP_URL=$(WEBAPP_URL)'
endif
ifdef API_URL
	BLOCKSCOUT_CONTAINER_PARAMS += -e 'API_URL=$(API_URL)'
endif
ifdef CHAIN_SPEC_PATH
	BLOCKSCOUT_CONTAINER_PARAMS += -e 'CHAIN_SPEC_PATH=$(CHAIN_SPEC_PATH)'
endif
ifdef EMISSION_FORMAT
	BLOCKSCOUT_CONTAINER_PARAMS += -e 'EMISSION_FORMAT=$(EMISSION_FORMAT)'
endif
ifdef REWARDS_CONTRACT
	BLOCKSCOUT_CONTAINER_PARAMS += -e 'REWARDS_CONTRACT=$(REWARDS_CONTRACT)'
endif
ifdef SHOW_ADDRESS_MARKETCAP_PERCENTAGE
	BLOCKSCOUT_CONTAINER_PARAMS += -e 'SHOW_ADDRESS_MARKETCAP_PERCENTAGE=$(SHOW_ADDRESS_MARKETCAP_PERCENTAGE)'
endif
ifdef BLOCKSCOUT_HOST
	BLOCKSCOUT_CONTAINER_PARAMS += -e 'BLOCKSCOUT_HOST=$(BLOCKSCOUT_HOST)'
endif
ifdef BLOCKSCOUT_PROTOCOL
	BLOCKSCOUT_CONTAINER_PARAMS += -e 'BLOCKSCOUT_PROTOCOL=$(BLOCKSCOUT_PROTOCOL)'
endif
ifdef DECOMPILED_SMART_CONTRACT_TOKEN
	BLOCKSCOUT_CONTAINER_PARAMS += -e 'DECOMPILED_SMART_CONTRACT_TOKEN=$(DECOMPILED_SMART_CONTRACT_TOKEN)'
endif
ifdef SOCKET_ROOT
	BLOCKSCOUT_CONTAINER_PARAMS += -e 'SOCKET_ROOT=$(SOCKET_ROOT)'
endif
ifdef API_PATH
	BLOCKSCOUT_CONTAINER_PARAMS += -e 'API_PATH=$(API_PATH)'
endif
ifdef CHECKSUM_ADDRESS_HASHES
	BLOCKSCOUT_CONTAINER_PARAMS += -e 'CHECKSUM_ADDRESS_HASHES=$(CHECKSUM_ADDRESS_HASHES)'
endif
ifdef CHECKSUM_FUNCTION
	BLOCKSCOUT_CONTAINER_PARAMS += -e 'CHECKSUM_FUNCTION=$(CHECKSUM_FUNCTION)'
endif
ifdef COINGECKO_COIN_ID
	BLOCKSCOUT_CONTAINER_PARAMS += -e 'COINGECKO_COIN_ID=$(COINGECKO_COIN_ID)'
endif
ifdef DISABLE_EXCHANGE_RATES
	BLOCKSCOUT_CONTAINER_PARAMS += -e 'DISABLE_EXCHANGE_RATES=$(DISABLE_EXCHANGE_RATES)'
endif
ifdef SHOW_PRICE_CHART
	BLOCKSCOUT_CONTAINER_PARAMS += -e 'SHOW_PRICE_CHART=$(SHOW_PRICE_CHART)'
endif
ifdef SHOW_TXS_CHART
	BLOCKSCOUT_CONTAINER_PARAMS += -e 'SHOW_TXS_CHART=$(SHOW_TXS_CHART)'
endif
ifdef HISTORY_FETCH_INTERVAL
	BLOCKSCOUT_CONTAINER_PARAMS += -e 'HISTORY_FETCH_INTERVAL=$(HISTORY_FETCH_INTERVAL)'
endif
ifdef TXS_HISTORIAN_INIT_LAG
	BLOCKSCOUT_CONTAINER_PARAMS += -e 'TXS_HISTORIAN_INIT_LAG=$(TXS_HISTORIAN_INIT_LAG)'
endif
ifdef TXS_STATS_DAYS_TO_COMPILE_AT_INIT
	BLOCKSCOUT_CONTAINER_PARAMS += -e 'TXS_STATS_DAYS_TO_COMPILE_AT_INIT=$(TXS_STATS_DAYS_TO_COMPILE_AT_INIT)'
endif
ifdef APPS_MENU
	BLOCKSCOUT_CONTAINER_PARAMS += -e 'APPS_MENU=$(APPS_MENU)'
endif
ifdef EXTERNAL_APPS
	BLOCKSCOUT_CONTAINER_PARAMS += -e 'EXTERNAL_APPS=$(EXTERNAL_APPS)'
endif
ifdef GAS_PRICE
	BLOCKSCOUT_CONTAINER_PARAMS += -e 'GAS_PRICE=$(GAS_PRICE)'
endif
ifdef TOKEN_METADATA_UPDATE_INTERVAL
	BLOCKSCOUT_CONTAINER_PARAMS += -e 'TOKEN_METADATA_UPDATE_INTERVAL=$(TOKEN_METADATA_UPDATE_INTERVAL)'
endif
ifdef WOBSERVER_ENABLED
	BLOCKSCOUT_CONTAINER_PARAMS += -e 'WOBSERVER_ENABLED=$(WOBSERVER_ENABLED)'
endif
ifdef OMNI_BRIDGE_MEDIATOR
	BLOCKSCOUT_CONTAINER_PARAMS += -e 'OMNI_BRIDGE_MEDIATOR=$(OMNI_BRIDGE_MEDIATOR)'
endif
ifdef AMB_BRIDGE_MEDIATORS
	BLOCKSCOUT_CONTAINER_PARAMS += -e 'AMB_BRIDGE_MEDIATORS=$(AMB_BRIDGE_MEDIATORS)'
endif
ifdef FOREIGN_JSON_RPC
	BLOCKSCOUT_CONTAINER_PARAMS += -e 'FOREIGN_JSON_RPC=$(FOREIGN_JSON_RPC)'
endif
ifdef BRIDGE_MARKET_CAP_UPDATE_INTERVAL
	BLOCKSCOUT_CONTAINER_PARAMS += -e 'BRIDGE_MARKET_CAP_UPDATE_INTERVAL=$(BRIDGE_MARKET_CAP_UPDATE_INTERVAL)'
endif
ifdef RESTRICTED_LIST
	BLOCKSCOUT_CONTAINER_PARAMS += -e 'RESTRICTED_LIST=$(RESTRICTED_LIST)'
endif
ifdef RESTRICTED_LIST_KEY
	BLOCKSCOUT_CONTAINER_PARAMS += -e 'RESTRICTED_LIST_KEY=$(RESTRICTED_LIST_KEY)'
endif
ifdef ADDRESS_TRANSACTIONS_CACHE_PERIOD
	BLOCKSCOUT_CONTAINER_PARAMS += -e 'ADDRESS_TRANSACTIONS_CACHE_PERIOD=$(ADDRESS_TRANSACTIONS_CACHE_PERIOD)'
endif
ifdef DISABLE_BRIDGE_MARKET_CAP_UPDATER
	BLOCKSCOUT_CONTAINER_PARAMS += -e 'DISABLE_BRIDGE_MARKET_CAP_UPDATER=$(DISABLE_BRIDGE_MARKET_CAP_UPDATER)'
endif

ifdef ADDRESS_TRANSACTIONS_GAS_USAGE_COUNTER_CACHE_PERIOD
	BLOCKSCOUT_CONTAINER_PARAMS += -e 'ADDRESS_TRANSACTIONS_GAS_USAGE_COUNTER_CACHE_PERIOD=$(ADDRESS_TRANSACTIONS_GAS_USAGE_COUNTER_CACHE_PERIOD)'
endif
ifdef TOTAL_GAS_USAGE_CACHE_PERIOD
	BLOCKSCOUT_CONTAINER_PARAMS += -e 'TOTAL_GAS_USAGE_CACHE_PERIOD=$(TOTAL_GAS_USAGE_CACHE_PERIOD)'
endif
ifdef DISABLE_KNOWN_TOKENS
	BLOCKSCOUT_CONTAINER_PARAMS += -e 'DISABLE_KNOWN_TOKENS=$(DISABLE_KNOWN_TOKENS)'
endif

HAS_BLOCKSCOUT_IMAGE := $(shell docker images | grep -sw ${DOCKER_IMAGE})
build: 
	@echo "==> Checking for blockscout image $(DOCKER_IMAGE)"
ifdef HAS_BLOCKSCOUT_IMAGE
	@echo "==> Image exist. Using $(DOCKER_IMAGE)"
else
	@echo "==> No image found trying to build one..."
	@docker build --build-arg COIN="$(COIN)" -f ./Dockerfile -t $(DOCKER_IMAGE) ../
endif

<<<<<<< HEAD
migrate:
=======
migrate_only:
>>>>>>> f71aeb12
	@echo "==> Running migrations"
	@docker run --rm \
					$(BLOCKSCOUT_CONTAINER_PARAMS) \
					$(DOCKER_IMAGE) /bin/sh -c "echo $$MIX_ENV && mix do ecto.create, ecto.migrate"

migrate: build postgres
	@$(MAKE) -f $(THIS_FILE) migrate_only


<<<<<<< HEAD
start:
	@$(MAKE) -f $(THIS_FILE) build
	@$(MAKE) -f $(THIS_FILE) migrate
=======
PG_EXIST := $(shell docker ps -a --filter name=${PG_CONTAINER_NAME} | grep ${PG_CONTAINER_NAME})
PG_STARTED := $(shell docker ps --filter name=${PG_CONTAINER_NAME} | grep ${PG_CONTAINER_NAME})
postgres:
ifdef PG_EXIST
	@echo "==> Checking PostrgeSQL container"
ifdef PG_STARTED
	@echo "==> PostgreSQL Already started"
	@$(MAKE) -f $(THIS_FILE) migrate_only
else
	@echo "==> Starting PostgreSQL container"
	@docker start $(PG_CONTAINER_NAME)
	@$(MAKE) -f $(THIS_FILE) migrate_only
endif
else
	@echo "==> Creating new PostgreSQL container"
	@docker run -d --name $(PG_CONTAINER_NAME) \
					-e POSTGRES_PASSWORD="" \
					-e POSTGRES_USER="postgres" \
					-e POSTGRES_HOST_AUTH_METHOD="trust" \
					-p 5432:5432 \
					$(PG_CONTAINER_IMAGE)
	@sleep 1
	@$(MAKE) -f $(THIS_FILE) migrate_only
endif

start: build postgres 
>>>>>>> f71aeb12
	@echo "==> Starting blockscout"
	@docker run --rm --name $(BS_CONTAINER_NAME) \
					$(BLOCKSCOUT_CONTAINER_PARAMS) \
					-p 4000:4000 \
					$(DOCKER_IMAGE) /bin/sh -c "mix phx.server"

run: start

.PHONY: build \
				migrate \
				start \
				run <|MERGE_RESOLUTION|>--- conflicted
+++ resolved
@@ -1,14 +1,7 @@
 SYSTEM = $(shell uname -s)
 HOST = host.docker.internal
-<<<<<<< HEAD
 DOCKER_IMAGE = blockscout_prod_lukso
 BS_CONTAINER_NAME = blockscout_lukso
-=======
-DOCKER_IMAGE = blockscout_prod
-BS_CONTAINER_NAME = blockscout
-PG_CONTAINER_NAME = postgres
-PG_CONTAINER_IMAGE = postgres:12.5
->>>>>>> f71aeb12
 THIS_FILE = $(lastword $(MAKEFILE_LIST))
 
 ifeq ($(SYSTEM), Linux)
@@ -296,11 +289,7 @@
 	@docker build --build-arg COIN="$(COIN)" -f ./Dockerfile -t $(DOCKER_IMAGE) ../
 endif
 
-<<<<<<< HEAD
-migrate:
-=======
 migrate_only:
->>>>>>> f71aeb12
 	@echo "==> Running migrations"
 	@docker run --rm \
 					$(BLOCKSCOUT_CONTAINER_PARAMS) \
@@ -309,39 +298,9 @@
 migrate: build postgres
 	@$(MAKE) -f $(THIS_FILE) migrate_only
 
-
-<<<<<<< HEAD
 start:
 	@$(MAKE) -f $(THIS_FILE) build
 	@$(MAKE) -f $(THIS_FILE) migrate
-=======
-PG_EXIST := $(shell docker ps -a --filter name=${PG_CONTAINER_NAME} | grep ${PG_CONTAINER_NAME})
-PG_STARTED := $(shell docker ps --filter name=${PG_CONTAINER_NAME} | grep ${PG_CONTAINER_NAME})
-postgres:
-ifdef PG_EXIST
-	@echo "==> Checking PostrgeSQL container"
-ifdef PG_STARTED
-	@echo "==> PostgreSQL Already started"
-	@$(MAKE) -f $(THIS_FILE) migrate_only
-else
-	@echo "==> Starting PostgreSQL container"
-	@docker start $(PG_CONTAINER_NAME)
-	@$(MAKE) -f $(THIS_FILE) migrate_only
-endif
-else
-	@echo "==> Creating new PostgreSQL container"
-	@docker run -d --name $(PG_CONTAINER_NAME) \
-					-e POSTGRES_PASSWORD="" \
-					-e POSTGRES_USER="postgres" \
-					-e POSTGRES_HOST_AUTH_METHOD="trust" \
-					-p 5432:5432 \
-					$(PG_CONTAINER_IMAGE)
-	@sleep 1
-	@$(MAKE) -f $(THIS_FILE) migrate_only
-endif
-
-start: build postgres 
->>>>>>> f71aeb12
 	@echo "==> Starting blockscout"
 	@docker run --rm --name $(BS_CONTAINER_NAME) \
 					$(BLOCKSCOUT_CONTAINER_PARAMS) \
