--- conflicted
+++ resolved
@@ -79,13 +79,8 @@
 
       _ ->
         # realtime indexer gets the current latest block
-<<<<<<< HEAD
         first = latest_block_number - 10
-        last = 0
-=======
-        first = latest_block_number - 1
         last = Application.get_env(:indexer, :first_block)
->>>>>>> e27c4fd3
 
         Logger.metadata(first_block_number: first, last_block_number: last)
 
