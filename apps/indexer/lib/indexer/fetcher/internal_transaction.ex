--- conflicted
+++ resolved
@@ -119,9 +119,6 @@
       {:error, reason} ->
         Logger.error(
           fn ->
-<<<<<<< HEAD
-            ["failed to fetch internal transactions for blocks: ", inspect(filtered_unique_numbers), inspect(reason)]
-=======
             ["failed to fetch internal transactions for blocks: ", Exception.format(:error, reason)]
           end,
           error_count: filtered_unique_numbers_count
@@ -134,7 +131,6 @@
         Logger.error(
           fn ->
             ["failed to fetch internal transactions for blocks: ", Exception.format(:error, reason, stacktrace)]
->>>>>>> 85963ef0
           end,
           error_count: filtered_unique_numbers_count
         )
