--- conflicted
+++ resolved
@@ -14,11 +14,7 @@
 
   alias Indexer.Memory.Shrinkable
 
-<<<<<<< HEAD
-  defstruct limit: 7 <<< 30,
-=======
   defstruct limit: Application.get_env(:indexer, :memory_limit),
->>>>>>> 253bad8c
             timer_interval: :timer.minutes(1),
             timer_reference: nil,
             shrinkable_set: MapSet.new()
