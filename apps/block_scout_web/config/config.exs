# This file is responsible for configuring your application
# and its dependencies with the aid of the Mix.Config module.
#
# This configuration file is loaded before any dependency and
# is restricted to this project.
use Mix.Config

# General application configuration
config :block_scout_web,
  namespace: BlockScoutWeb,
  ecto_repos: [Explorer.Repo]

config :block_scout_web, BlockScoutWeb.Chain,
  network: System.get_env("NETWORK"),
  subnetwork: System.get_env("SUBNETWORK"),
  network_icon: System.get_env("NETWORK_ICON"),
<<<<<<< HEAD
  logo: System.get_env("LOGO") || "/images/ropsten_logo.svg"
=======
  logo: System.get_env("LOGO"),
  has_emission_funds: false
>>>>>>> 04d734fb

# Configures the endpoint
config :block_scout_web, BlockScoutWeb.Endpoint,
  instrumenters: [BlockScoutWeb.Prometheus.Instrumenter, SpandexPhoenix.Instrumenter],
  url: [
    host: "localhost",
    path: System.get_env("NETWORK_PATH") || "/"
  ],
  render_errors: [view: BlockScoutWeb.ErrorView, accepts: ~w(html json)],
  pubsub: [name: BlockScoutWeb.PubSub, adapter: Phoenix.PubSub.PG2]

config :block_scout_web, BlockScoutWeb.Tracer,
  service: :block_scout_web,
  adapter: SpandexDatadog.Adapter,
  trace_key: :blockscout

# Configures gettext
config :block_scout_web, BlockScoutWeb.Gettext, locales: ~w(en), default_locale: "en"

config :block_scout_web, BlockScoutWeb.SocialMedia,
  twitter: "PoaNetwork",
  telegram: "oraclesnetwork",
  facebook: "PoaNetwork",
  instagram: "PoaNetwork"

config :ex_cldr,
  default_locale: "en",
  locales: ["en"],
  gettext: BlockScoutWeb.Gettext

config :logger, :block_scout_web,
  # keep synced with `config/config.exs`
  format: "$dateT$time $metadata[$level] $message\n",
  metadata:
    ~w(application fetcher request_id first_block_number last_block_number missing_block_range_count missing_block_count
       block_number step count error_count shrunk import_id transaction_id)a,
  metadata_filter: [application: :block_scout_web]

config :spandex_phoenix, tracer: BlockScoutWeb.Tracer

config :wobserver,
  # return only the local node
  discovery: :none,
  mode: :plug

config :block_scout_web, BlockScoutWeb.Counters.BlocksIndexedCounter, enabled: true

# Import environment specific config. This must remain at the bottom
# of this file so it overrides the configuration defined above.
import_config "#{Mix.env()}.exs"<|MERGE_RESOLUTION|>--- conflicted
+++ resolved
@@ -14,12 +14,8 @@
   network: System.get_env("NETWORK"),
   subnetwork: System.get_env("SUBNETWORK"),
   network_icon: System.get_env("NETWORK_ICON"),
-<<<<<<< HEAD
-  logo: System.get_env("LOGO") || "/images/ropsten_logo.svg"
-=======
-  logo: System.get_env("LOGO"),
+  logo: System.get_env("LOGO") || "/images/ropsten_logo.svg",
   has_emission_funds: false
->>>>>>> 04d734fb
 
 # Configures the endpoint
 config :block_scout_web, BlockScoutWeb.Endpoint,
