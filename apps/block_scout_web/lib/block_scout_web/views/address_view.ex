defmodule BlockScoutWeb.AddressView do
  use BlockScoutWeb, :view

  require Logger

  alias BlockScoutWeb.{AccessHelpers, LayoutView}
  alias Explorer.{Chain, CustomContractsHelpers, Repo}
<<<<<<< HEAD

  alias Explorer.Chain.{
    Address,
    BridgedToken,
    Hash,
    InternalTransaction,
    SmartContract,
    Token,
    TokenTransfer,
    Transaction,
    Wei
  }

=======
  alias Explorer.Chain.{Address, Hash, InternalTransaction, SmartContract, Token, TokenTransfer, Transaction, Wei}
>>>>>>> 74658735
  alias Explorer.Chain.Block.Reward
  alias Explorer.ExchangeRates.Token, as: TokenExchangeRate
  alias Explorer.SmartContract.{Helper, Writer}

  @dialyzer :no_match

  @tabs [
    "coin-balances",
    "contracts",
    "decompiled-contracts",
    "internal-transactions",
    "token-transfers",
    "read-contract",
    "read-proxy",
    "write-contract",
    "write-proxy",
    "tokens",
    "transactions",
    "validations"
  ]

  def address_partial_selector(struct_to_render_from, direction, current_address, truncate \\ false)

  def address_partial_selector(%Address{} = address, _, current_address, truncate) do
    matching_address_check(current_address, address, contract?(address), truncate)
  end

  def address_partial_selector(
        %InternalTransaction{to_address_hash: nil, created_contract_address_hash: nil},
        :to,
        _current_address,
        _truncate
      ) do
    gettext("Contract Address Pending")
  end

  def address_partial_selector(
        %InternalTransaction{to_address: nil, created_contract_address: contract_address},
        :to,
        current_address,
        truncate
      ) do
    matching_address_check(current_address, contract_address, true, truncate)
  end

  def address_partial_selector(%InternalTransaction{to_address: address}, :to, current_address, truncate) do
    matching_address_check(current_address, address, contract?(address), truncate)
  end

  def address_partial_selector(%InternalTransaction{from_address: address}, :from, current_address, truncate) do
    matching_address_check(current_address, address, contract?(address), truncate)
  end

  def address_partial_selector(%TokenTransfer{to_address: address}, :to, current_address, truncate) do
    matching_address_check(current_address, address, contract?(address), truncate)
  end

  def address_partial_selector(%TokenTransfer{from_address: address}, :from, current_address, truncate) do
    matching_address_check(current_address, address, contract?(address), truncate)
  end

  def address_partial_selector(
        %Transaction{to_address_hash: nil, created_contract_address_hash: nil},
        :to,
        _current_address,
        _truncate
      ) do
    gettext("Contract Address Pending")
  end

  def address_partial_selector(
        %Transaction{to_address: nil, created_contract_address: contract_address},
        :to,
        current_address,
        truncate
      ) do
    matching_address_check(current_address, contract_address, true, truncate)
  end

  def address_partial_selector(%Transaction{to_address: address}, :to, current_address, truncate) do
    matching_address_check(current_address, address, contract?(address), truncate)
  end

  def address_partial_selector(%Transaction{from_address: address}, :from, current_address, truncate) do
    matching_address_check(current_address, address, contract?(address), truncate)
  end

  def address_partial_selector(%Reward{address: address}, _, current_address, truncate) do
    matching_address_check(current_address, address, false, truncate)
  end

  def address_title(%Address{} = address) do
    if contract?(address) do
      gettext("Contract Address")
    else
      gettext("Address")
    end
  end

  @doc """
  Returns a formatted address balance and includes the unit.
  """
  def balance(%Address{fetched_coin_balance: nil}), do: ""

  def balance(%Address{fetched_coin_balance: balance}) do
    format_wei_value(balance, :ether)
  end

  def balance_percentage_enabled?(total_supply) do
    Application.get_env(:block_scout_web, :show_percentage) && total_supply > 0
  end

  def balance_percentage(_, nil), do: ""

  def balance_percentage(
        %Address{
          hash: %Explorer.Chain.Hash{
            byte_count: 20,
            bytes: <<0, 0, 0, 0, 0, 0, 0, 0, 0, 0, 0, 0, 0, 0, 0, 0, 0, 0, 0, 0>>
          }
        },
        _
      ),
      do: ""

  def balance_percentage(%Address{fetched_coin_balance: balance}, total_supply) do
    if Decimal.cmp(total_supply, 0) == :gt do
      balance
      |> Wei.to(:ether)
      |> Decimal.div(Decimal.new(total_supply))
      |> Decimal.mult(100)
      |> Decimal.round(4)
      |> Decimal.to_string(:normal)
      |> Kernel.<>("% #{gettext("Market Cap")}")
    else
      balance
      |> Wei.to(:ether)
      |> Decimal.to_string(:normal)
    end
  end

  def empty_exchange_rate?(exchange_rate) do
    TokenExchangeRate.null?(exchange_rate)
  end

  def balance_percentage(%Address{fetched_coin_balance: _} = address) do
    balance_percentage(address, Chain.total_supply())
  end

  def balance_block_number(%Address{fetched_coin_balance_block_number: nil}), do: ""

  def balance_block_number(%Address{fetched_coin_balance_block_number: fetched_coin_balance_block_number}) do
    to_string(fetched_coin_balance_block_number)
  end

  def contract?(%Address{contract_code: nil}), do: false

  def contract?(%Address{contract_code: _}), do: true

  def contract?(nil), do: true

  def validator?(val) when val > 0, do: true

  def validator?(_), do: false

  def hash(%Address{hash: hash}) do
    to_string(hash)
  end

  @doc """
  Returns the primary name of an address if available. If there is no names on address function performs preload of names association.
  """
  def primary_name(_, second_time? \\ false)

  def primary_name(%Address{names: [_ | _] = address_names}, _second_time?) do
    case Enum.find(address_names, &(&1.primary == true)) do
      nil ->
        %Address.Name{name: name} = Enum.at(address_names, 0)
        name

      %Address.Name{name: name} ->
        name
    end
  end

  def primary_name(%Address{names: _} = address, false) do
    primary_name(Repo.preload(address, [:names]), true)
  end

  def primary_name(%Address{names: _}, true), do: nil

  def implementation_name(%Address{smart_contract: %{implementation_name: implementation_name}}),
    do: implementation_name

  def implementation_name(_), do: nil

  def primary_validator_metadata(%Address{names: [_ | _] = address_names}) do
    case Enum.find(address_names, &(&1.primary == true)) do
      %Address.Name{
        metadata:
          metadata = %{
            "license_id" => _,
            "address" => _,
            "state" => _,
            "zipcode" => _,
            "expiration_date" => _,
            "created_date" => _
          }
      } ->
        metadata

      _ ->
        nil
    end
  end

  def primary_validator_metadata(%Address{names: _}), do: nil

  def format_datetime_string(unix_date) do
    unix_date
    |> DateTime.from_unix!()
    |> Timex.format!("{M}-{D}-{YYYY}")
  end

  def qr_code(address_hash) do
    address_hash
    |> to_string()
    |> QRCode.to_png()
    |> Base.encode64()
  end

  def smart_contract_verified?(%Address{smart_contract: %{metadata_from_verified_twin: true}}), do: false

  def smart_contract_verified?(%Address{smart_contract: %SmartContract{}}), do: true

  def smart_contract_verified?(%Address{smart_contract: nil}), do: false

  def smart_contract_with_read_only_functions?(%Address{smart_contract: %SmartContract{}} = address) do
    Enum.any?(address.smart_contract.abi, &is_read_function?(&1))
  end

  def smart_contract_with_read_only_functions?(%Address{smart_contract: nil}), do: false

  def is_read_function?(function), do: Helper.queriable_method?(function) || Helper.read_with_wallet_method?(function)

  def smart_contract_is_proxy?(%Address{smart_contract: %SmartContract{}} = address) do
    Chain.proxy_contract?(address.hash, address.smart_contract.abi)
  end

  def smart_contract_is_proxy?(%Address{smart_contract: nil}), do: false

  def smart_contract_with_write_functions?(%Address{smart_contract: %SmartContract{}} = address) do
    Enum.any?(
      address.smart_contract.abi,
      &Writer.write_function?(&1)
    )
  end

  def smart_contract_with_write_functions?(%Address{smart_contract: nil}), do: false

  def has_decompiled_code?(address) do
    address.has_decompiled_code? ||
      (Ecto.assoc_loaded?(address.decompiled_smart_contracts) && Enum.count(address.decompiled_smart_contracts) > 0)
  end

  def token_title(%Token{name: nil, contract_address_hash: contract_address_hash}) do
    short_hash_left_right(contract_address_hash)
  end

  def token_title(%Token{name: name, symbol: symbol, contract_address_hash: contract_address_hash} = token) do
    if Map.has_key?(token, :bridged) && token.bridged do
      bridged_token = Repo.get(BridgedToken, contract_address_hash)
      Chain.token_display_name_based_on_bridge_destination(name, symbol, bridged_token.foreign_chain_id)
    else
      "#{name} (#{symbol})"
    end
  end

  def trimmed_hash(%Hash{} = hash) do
    string_hash = to_string(hash)
    trimmed_hash(string_hash)
  end

  def trimmed_hash(address) when is_binary(address) do
    "#{String.slice(address, 0..7)}–#{String.slice(address, -6..-1)}"
  end

  def trimmed_hash(_), do: ""

  def trimmed_verify_link(hash) do
    string_hash = to_string(hash)
    "#{String.slice(string_hash, 0..21)}..."
  end

  def transaction_hash(%Address{contracts_creation_internal_transaction: %InternalTransaction{}} = address) do
    address.contracts_creation_internal_transaction.transaction_hash
  end

  def transaction_hash(%Address{contracts_creation_transaction: %Transaction{}} = address) do
    address.contracts_creation_transaction.hash
  end

  def from_address_hash(%Address{contracts_creation_internal_transaction: %InternalTransaction{}} = address) do
    address.contracts_creation_internal_transaction.from_address_hash
  end

  def from_address_hash(%Address{contracts_creation_transaction: %Transaction{}} = address) do
    address.contracts_creation_transaction.from_address_hash
  end

  def from_address_hash(_address), do: nil

  def address_link_to_other_explorer(link, address, full) do
    if full do
      link <> to_string(address)
    else
      trimmed_verify_link(link <> to_string(address))
    end
  end

  defp matching_address_check(%Address{hash: hash} = current_address, %Address{hash: hash}, contract?, truncate) do
    [
      view_module: __MODULE__,
      partial: "_responsive_hash.html",
      address: current_address,
      contract: contract?,
      truncate: truncate,
      use_custom_tooltip: false
    ]
  end

  defp matching_address_check(_current_address, %Address{} = address, contract?, truncate) do
    [
      view_module: __MODULE__,
      partial: "_link.html",
      address: address,
      contract: contract?,
      truncate: truncate,
      use_custom_tooltip: false
    ]
  end

  @doc """
  Get the current tab name/title from the request path and possible tab names.

  The tabs on mobile are represented by a dropdown list, which has a title. This title is the
  currently selected tab name. This function returns that name, properly gettext'ed.

  The list of possible tab names for this page is represented by the attribute @tab.

  Raises error if there is no match, so a developer of a new tab must include it in the list.
  """
  def current_tab_name(request_path) do
    @tabs
    |> Enum.filter(&tab_active?(&1, request_path))
    |> tab_name()
  end

  defp tab_name(["tokens"]), do: gettext("Tokens")
  defp tab_name(["internal-transactions"]), do: gettext("Internal Transactions")
  defp tab_name(["transactions"]), do: gettext("Transactions")
  defp tab_name(["token-transfers"]), do: gettext("Token Transfers")
  defp tab_name(["contracts"]), do: gettext("Code")
  defp tab_name(["decompiled-contracts"]), do: gettext("Decompiled Code")
  defp tab_name(["read-contract"]), do: gettext("Read Contract")
  defp tab_name(["read-proxy"]), do: gettext("Read Proxy")
  defp tab_name(["write-contract"]), do: gettext("Write Contract")
  defp tab_name(["write-proxy"]), do: gettext("Write Proxy")
  defp tab_name(["coin-balances"]), do: gettext("Coin Balance History")
  defp tab_name(["validations"]), do: gettext("Blocks Validated")
  defp tab_name(["logs"]), do: gettext("Logs")

  def short_hash(%Address{hash: hash}) do
    <<
      "0x",
      short_address::binary-size(8),
      _rest::binary
    >> = to_string(hash)

    "0x" <> short_address
  end

  def short_hash_left_right(hash) when not is_nil(hash) do
    case hash do
      "0x" <> rest ->
        shortify_hash_string(rest)

      %Chain.Hash{
        byte_count: _,
        bytes: bytes
      } ->
        shortify_hash_string(Base.encode16(bytes, case: :lower))

      hash ->
        shortify_hash_string(hash)
    end
  end

  def short_hash_left_right(hash) when is_nil(hash), do: ""

  defp shortify_hash_string(hash) do
    <<
      left::binary-size(8),
      _middle::binary-size(26),
      right::binary-size(6)
    >> = to_string(hash)

    "0x" <> left <> "-" <> right
  end

  def short_contract_name(name, max_length) do
    short_string(name, max_length)
  end

  def short_token_id(%Decimal{} = token_id, max_length) do
    token_id
    |> Decimal.to_string()
    |> short_string(max_length)
  end

  def short_token_id(token_id, max_length) do
    short_string(token_id, max_length)
  end

  def short_string(nil, _max_length), do: ""

  def short_string(name, max_length) do
    part_length = Kernel.trunc(max_length / 4)

    if String.length(name) <= max_length,
      do: name,
      else: "#{String.slice(name, 0, max_length - part_length)}..#{String.slice(name, -part_length, part_length)}"
  end

  def address_page_title(address) do
    cond do
      smart_contract_verified?(address) -> "#{address.smart_contract.name} (#{to_string(address)})"
      contract?(address) -> "Contract #{to_string(address)}"
      true -> "#{to_string(address)}"
    end
  end

  def smart_contract_is_gnosis_safe_proxy?(%Address{smart_contract: %SmartContract{}} = address) do
    address.smart_contract.name == "GnosisSafeProxy" && Chain.gnosis_safe_contract?(address.smart_contract.abi)
  end

  def smart_contract_is_gnosis_safe_proxy?(_address), do: false

  def is_random_aura?(nil), do: false

  def is_random_aura?(address_hash) do
    address_hash_str = "0x" <> Base.encode16(address_hash.bytes, case: :lower)
    address_hash_str == String.downcase(System.get_env("RANDOM_AURA_CONTRACT", ""))
  end

  def is_omni_bridge?(nil), do: false

  def is_omni_bridge?(address_hash) do
    address_hash_str = "0x" <> Base.encode16(address_hash.bytes, case: :lower)

    address_hash_str == String.downcase(System.get_env("ETH_OMNI_BRIDGE_MEDIATOR", "")) ||
      address_hash_str == String.downcase(System.get_env("BSC_OMNI_BRIDGE_MEDIATOR", ""))
  end

  def is_omni_eth_bridge?(nil), do: false

  def is_omni_eth_bridge?(address_hash) do
    address_hash_str = "0x" <> Base.encode16(address_hash.bytes, case: :lower)

    address_hash_str == String.downcase(System.get_env("ETH_OMNI_BRIDGE_MEDIATOR", "")) ||
      address_hash_str == String.downcase(System.get_env("ETH_OMNI_BRIDGE", ""))
  end

  def is_omni_bsc_bridge?(nil), do: false

  def is_omni_bsc_bridge?(address_hash) do
    address_hash_str = "0x" <> Base.encode16(address_hash.bytes, case: :lower)

    address_hash_str == String.downcase(System.get_env("BSC_OMNI_BRIDGE_MEDIATOR", "")) ||
      address_hash_str == String.downcase(System.get_env("BSC_OMNI_BRIDGE", ""))
  end

  def is_omni_poa_bridge?(nil), do: false

  def is_omni_poa_bridge?(address_hash) do
    address_hash_str = "0x" <> Base.encode16(address_hash.bytes, case: :lower)

    address_hash_str == String.downcase(System.get_env("POA_OMNI_BRIDGE_MEDIATOR", "")) ||
      address_hash_str == String.downcase(System.get_env("POA_OMNI_BRIDGE", ""))
  end

  def is_xmoon_token?(nil), do: false

  def is_xmoon_token?(address_hash) do
    address_hash_str = "0x" <> Base.encode16(address_hash.bytes, case: :lower)

    address_hash_str == String.downcase(System.get_env("RINKEBY_XMOON_TOKEN", ""))
  end

  def is_xbrick_token?(nil), do: false

  def is_xbrick_token?(address_hash) do
    address_hash_str = "0x" <> Base.encode16(address_hash.bytes, case: :lower)

    address_hash_str == String.downcase(System.get_env("RINKEBY_XBRICK_TOKEN", ""))
  end

  def is_test?(nil), do: false

  def is_test?(address_hash) do
    address_hash_str = "0x" <> Base.encode16(address_hash.bytes, case: :lower)
    String.downcase(System.get_env("CUSTOM_CONTRACT_ADDRESSES_TEST_TOKEN", "")) =~ address_hash_str
  end

  # def get_chainlink_oracle_name(oracle_address) do
  #   if oracle_address do
  #     chainlink_oracles_config = Application.get_env(:block_scout_web, :chainlink_oracles)

  #     if chainlink_oracles_config do
  #       try do
  #         chainlink_oracle =
  #           chainlink_oracles_config
  #           |> Parser.parse!(%{keys: :atoms!})
  #           |> Enum.find(fn %{:name => _name, :address => address} ->
  #             String.downcase(address) == String.downcase(oracle_address)
  #           end)

  #         chainlink_oracle[:name]
  #       rescue
  #         _ ->
  #           ""
  #       end
  #     else
  #       ""
  #     end
  #   else
  #     ""
  #   end
  # end

  def tag_name_to_label(tag_name) do
    tag_name
    |> String.replace(" ", "-")
  end
end<|MERGE_RESOLUTION|>--- conflicted
+++ resolved
@@ -5,7 +5,6 @@
 
   alias BlockScoutWeb.{AccessHelpers, LayoutView}
   alias Explorer.{Chain, CustomContractsHelpers, Repo}
-<<<<<<< HEAD
 
   alias Explorer.Chain.{
     Address,
@@ -19,9 +18,6 @@
     Wei
   }
 
-=======
-  alias Explorer.Chain.{Address, Hash, InternalTransaction, SmartContract, Token, TokenTransfer, Transaction, Wei}
->>>>>>> 74658735
   alias Explorer.Chain.Block.Reward
   alias Explorer.ExchangeRates.Token, as: TokenExchangeRate
   alias Explorer.SmartContract.{Helper, Writer}
