<% circles_addresses_list = CustomContractsHelpers.get_custom_addresses_list(:circles_addresses) %>
<% address_hash_str = "0x" <> Base.encode16(@token.contract_address_hash.bytes, case: :lower) %>
<% {:ok, created_from_address} = if @token.contract_address_hash, do: Chain.hash_to_address(@token.contract_address_hash), else: {:ok, nil} %>
<% created_from_address_hash = if from_address_hash(created_from_address), do: "0x" <> Base.encode16(from_address_hash(created_from_address).bytes, case: :lower), else: nil %>
<% tags = if assigns[:tags], do: @tags, else: [] %>
<% private_tags = if assigns[:private_tags], do: @private_tags, else: [] %>
<section class="address-overview" data-page="token-details" data-page-address-hash="<%= @token.contract_address_hash %>">
  <%= render BlockScoutWeb.Advertisement.TextAdView, "index.html", conn: @conn %>
  <div class="row js-ad-dependant-mb-2 js-ad-dependant-mb-5-reverse">
    <div class="col-md-12 js-ad-dependant-mb-2">
      <div class="card js-ad-dependant-mb-2">
        <div class="card-body fs-14" style="line-height: 31px;" token-page data-async-counters="<%= @counters_path %>">
          <h1 class="card-title d-flex" style="justify-content: space-between; margin-bottom: 0.75rem">
            <div style="line-height: 30px;">
              <%= if Chain.moon_token?(@token.contract_address_hash) do %>
                <img src="/images/icons/moon.png" height="18px"  width="18px" class="reddit-token" />
              <% end %>
              <%= if Chain.bricks_token?(@token.contract_address_hash) do %>
                <img src="/images/icons/bricks.png" height="18px"  width="18px" class="reddit-token" />
              <% end %>
              <%= cond do %>
                <% Enum.member?(circles_addresses_list, address_hash_str) -> %>
                  <div class="custom-dapp-header-container">
                    <img class="custom-address-icon"/>
                  </div>
                <% Enum.member?(circles_addresses_list, created_from_address_hash) -> %>
                  <div class="custom-dapp-header-container">
                    <img class="custom-address-icon"/>
                  </div>
                <% true -> %>
                  <%= nil %>
              <% end %>
              <% foreign_chain_id = if Map.has_key?(@token, :foreign_chain_id), do: @token.foreign_chain_id, else: nil %>
              <% tag = Chain.chain_id_display_name(foreign_chain_id) %>
              <%= if token_name?(@token) do %>
                  <span
                    id="token-icon"
                    data-chain-id="<%= System.get_env("CHAIN_ID") %>"
                    data-address-hash="<%= Address.checksum(@token.contract_address_hash) %>"
                    data-foreign-chain-id="<%= foreign_chain_id %>"
                    data-foreign-address-hash="<%= if Map.has_key?(@token, :foreign_token_contract_address_hash), do: Address.checksum(@token.foreign_token_contract_address_hash), else: "" %>"
                    data-display-token-icons="<%= System.get_env("DISPLAY_TOKEN_ICONS") %>">
                  </span>
                  <div class="title-with-label"><%= token_display_name(@token) %></div>
                  <%= if @token.bridged do %>
                    <div class="title-with-label"">
                      <span
                        data-toggle="tooltip"
                        data-placement="top"
                        title="<%= "Original token name: #{@token.name}" %>">
                        <i style="color: #caccca;" class="fa fa-info-circle"></i>
                      </span>
                    </div>
                  <% end %>
                  <%= if tag !== "" do %>
                    <%= render BlockScoutWeb.FormView, "_tag.html", text: "bridged", additional_classes: ["bridge", "ml-1"] %>
                    <%= render BlockScoutWeb.FormView, "_tag.html", text: String.upcase(tag), additional_classes: ["destination-#{tag}", "ml-1"] %>
                  <% end %>
                  <%= if is_test?(@token.contract_address.hash) do %>
                    <%= render BlockScoutWeb.FormView, "_tag.html", text: "test", additional_classes: ["test", "ml-1"] %>
                  <% end %>
              <% else %>
                <%= gettext("Token Details") %>
              <% end %>
<<<<<<< HEAD
              <%= if BlockScoutWeb.AddressView.is_xmoon_token?(@token.contract_address.hash) || BlockScoutWeb.AddressView.is_xbrick_token?(@token.contract_address.hash) do %>
                <%= render BlockScoutWeb.FormView, "_tag.html", text: "bridged", additional_classes: ["bridge", "ml-1"] %>
                <%= render BlockScoutWeb.FormView, "_tag.html", text: "Rinkeby", additional_classes: ["destination-rinkeby", "ml-1"] %>
              <% end %>
              <%= render BlockScoutWeb.FormView, "_tag.html", text: @token.type, additional_classes: ["token-type", "ml-1"] %>
              <%= render BlockScoutWeb.AddressView, "_labels.html", address_hash: @token.contract_address_hash, private_tags: private_tags, tags: tags %>
=======
              <%= render BlockScoutWeb.AddressView, "_labels.html", address_hash: @token.contract_address_hash, tags: @tags %>
>>>>>>> 170b3982
            </div>
            <!-- buttons -->
            <span class="overview-title-buttons token float-right">
              <%= render BlockScoutWeb.CommonComponentsView, "_btn_copy.html",
                  additional_classes: ["overview-title-item"],
                  clipboard_text: Address.checksum(@token.contract_address_hash),
                  aria_label: gettext("Copy Address"),
                  title: gettext("Copy Address") %>
              <%= render BlockScoutWeb.CommonComponentsView, "_btn_qr_code.html" %>
            </span>
          </h1>
          <%= if @token.bridged do %>
            <div class="view-original-token-container">
              <%= if Map.has_key?(@token, :foreign_token_contract_address_hash) do %>
                <a data-test="original_token_contract_address" href=<%= foreign_bridged_token_explorer_link(@token) %> target="_blank">View on <%= Chain.chain_id_full_display_name(foreign_chain_id) %></a>
              <% end %>
              <a
                class="ml-3"
                style="display: inline-flex;"
                href="https://omni.xdaichain.com/bridge?from=100&to=<%= foreign_chain_id %>&token=<%= @token.contract_address %>"
                target="_blank"
              >
                  <span class="btn-full-primary-text"><%= gettext("Transfer to ") <> Chain.chain_id_full_display_name(foreign_chain_id) %></span>
              </a>
              <a class="dropdown-toggle swap ml-3" type="button" id="swapDropdownMenu" data-toggle="dropdown" aria-haspopup="true" aria-expanded="false">
                <%= gettext "Swap" %>
              </a>
              <div class="dropdown-menu" style="width: 140px; min-width: 140px;" aria-labelledby="swapDropdownMenu">
                <%= render BlockScoutWeb.CommonComponentsView,
                  "_btn_swap_token_1inch.html",
                  contract_address: @token.contract_address,
                  symbol: @token.symbol
                %>
                <%= if Chain.compare_address_hash_and_strings(@token.contract_address_hash, "0xFe7ed09C4956f7cdb54eC4ffCB9818Db2D7025b8,0xDDAfbb505ad214D7b80b1f830fcCc89B60fb7A83,0xe91D153E0b41518A2Ce8Dd3D7944Fa863463a97d,0xFc8B2690F66B46fEC8B3ceeb95fF4Ac35a0054BC,0xD10Cc63531a514BBa7789682E487Add1f15A51E2") do %>
                  <%= render BlockScoutWeb.CommonComponentsView,
                    "_btn_swap_token_component.html",
                    contract_address: @token.contract_address,
                    symbol: @token.symbol
                  %>
                <% end %>
                <%= render BlockScoutWeb.CommonComponentsView,
                  "_btn_swap_token_cowswap.html",
                  contract_address: @token.contract_address,
                  symbol: @token.symbol
                %>
                <%= if Chain.compare_address_hash_and_strings(@token.contract_address_hash, "0xDDAfbb505ad214D7b80b1f830fcCc89B60fb7A83,0xe91D153E0b41518A2Ce8Dd3D7944Fa863463a97d,0x4ECaBa5870353805a9F068101A40E0f32ed605C6") do %>
                  <%= render BlockScoutWeb.CommonComponentsView,
                    "_btn_swap_token_curve.html",
                    contract_address: @token.contract_address,
                    symbol: @token.symbol
                  %>
                <% end %>
                <%= render BlockScoutWeb.CommonComponentsView,
                  "_btn_swap_token_honey.html",
                  contract_address: @token.contract_address,
                  symbol: @token.symbol
                %>
                <%= render BlockScoutWeb.CommonComponentsView,
                  "_btn_swap_token_sushi.html",
                  contract_address: @token.contract_address,
                  symbol: @token.symbol
                %>
                <%= render BlockScoutWeb.CommonComponentsView,
                  "_btn_swap_token_swapr.html",
                  contract_address: @token.contract_address,
                  symbol: @token.symbol
                %>
              </div>
              <%= if Chain.compare_address_hash_and_strings(@token.contract_address_hash, "0x9C58BAcC331c9aa871AFD802DB6379a98e80CEdb") do %>
                <%= render BlockScoutWeb.Tokens.OverviewView, "_stake_on_stakewise_link.html", additional_classes: ["ml-3"] %>
              <% end %>
            </div>
            <%= if Map.has_key?(@token, :custom_metadata) do %>
              <div style="margin-top: 15px; font-size: 12px;">
                <%= @token.custom_metadata %>
              </div>
            <% end %>
          <% end %>
          <%= if Chain.compare_address_hash_and_strings(@token.contract_address_hash, "0x722fc4DAABFEaff81b97894fC623f91814a1BF68") do %>
            <div class="view-original-token-container">
              <%= render BlockScoutWeb.Tokens.OverviewView, "_stake_on_stakewise_link.html" %>
            </div>
          <% end %>
          <dl class="row mt-4">
            <dt class="col-sm-4 col-md-4 col-lg-3 text-muted">
              <%= render BlockScoutWeb.CommonComponentsView, "_i_tooltip_2.html",
              text: gettext("Address of the token contract") %>
              <%= gettext("Contract") %>
            </dt>
            <dd class="col-sm-8 col-md-8 col-lg-9">
              <%= link(
                  @token.contract_address_hash,
                  to: AccessHelpers.get_path(@conn, :address_path, :show, 
                  Address.checksum(@token.contract_address_hash)),
                  "data-test": "token_contract_address",
                  class: "contract-address"
                  )
              %>
              <%= render BlockScoutWeb.CommonComponentsView,
                "_btn_add_to_mm.html",
                contract_address: @token.contract_address,
                decimals: @token.decimals,
                symbol: @token.symbol
              %>
            </dd>
          </dl>
          <%= if total_supply?(@token) do %>
            <dl class="row">
              <dt class="col-sm-4 col-md-4 col-lg-3 text-muted">
                <%= render BlockScoutWeb.CommonComponentsView, "_i_tooltip_2.html",
                text: gettext("The total amount of tokens issued") %>
                <%= gettext("Total supply") %>
              </dt>
              <dd class="col-sm-8 col-md-8 col-lg-9">
                <%= if decimals?(@token) do %>
                  <%= format_according_to_decimals(@token.total_supply, @token.decimals) %>
                <% else %>
                  <%= format_integer_to_currency(@token.total_supply) %>
                <% end %> <%= @token.symbol %>
              </dd>
            </dl>
            <%= if @token.usd_value do %>
              <dl class="row">
                <dt class="col-sm-4 col-md-4 col-lg-3 text-muted">
                  <%= render BlockScoutWeb.CommonComponentsView, "_i_tooltip_2.html",
                  text: gettext("Total Supply * Price") %>
                  <%= gettext("Market Cap") %>
                </dt>
                <dd class="col-sm-8 col-md-8 col-lg-9">
                  <span data-selector="token-supply-usd" data-usd-value="<%= total_supply_usd(@token) %>"></span>
                </dd>
              </dl>
              <%= unless Map.has_key?(@token, :custom_cap) && @token.custom_cap do %>
                <dl class="row">
                  <dt class="col-sm-4 col-md-4 col-lg-3 text-muted">
                    <%= render BlockScoutWeb.CommonComponentsView, "_i_tooltip_2.html",
                    text: gettext("Price per token on the exchanges") %>
                    <%= gettext("Price") %>
                  </dt>
                  <dd class="col-sm-8 col-md-8 col-lg-9">
                    <span data-selector="token-price" data-usd-value="<%= @token.usd_value %>"></span>
                  </dd>
                </dl>
              <% end %>  
            <% end %>
          <% end %>
          <dl class="row">
            <dt class="col-sm-4 col-md-4 col-lg-3 text-muted">
              <%= render BlockScoutWeb.CommonComponentsView, "_i_tooltip_2.html",
              text: gettext("Number of accounts holding the token") %>
              <%= gettext("Holders") %>
            </dt>
            <dd class="col-sm-8 col-md-8 col-lg-9">
              <% link = if @conn.request_path |> String.contains?("/token-holders"), do: "", else: AccessHelpers.get_path(@conn, :token_holder_path, :index, @token.contract_address_hash) %>
              <a href="<%= link %>#holders" class="page-link bs-label large btn-no-border-link-to-tems" token-holder-count><%= render BlockScoutWeb.CommonComponentsView, "_loading_spinner.html", loading_text: gettext("Fetching holders...") %></a>
            </dd>
          </dl>
          <dl class="row">
            <dt class="col-sm-4 col-md-4 col-lg-3 text-muted">
              <%= render BlockScoutWeb.CommonComponentsView, "_i_tooltip_2.html",
              text: gettext("Number of transfers for the token") %>
              <%= gettext("Transfers") %>
            </dt>
            <dd class="col-sm-8 col-md-8 col-lg-9">
              <% link = if @conn.request_path |> String.contains?("/token-transfers"), do: "", else: AccessHelpers.get_path(@conn, :token_transfer_path, :index, @token.contract_address_hash) %>
              <a href="<%= link %>#transfers" class="page-link bs-label large btn-no-border-link-to-tems" token-transfer-count><%= render BlockScoutWeb.CommonComponentsView, "_loading_spinner.html", loading_text: gettext("Fetching transfers...") %></a>
            </dd>
          </dl>
          <%= if decimals?(@token) do %>
            <dl class="row">
              <dt class="col-sm-4 col-md-4 col-lg-3 text-muted">
                <%= render BlockScoutWeb.CommonComponentsView, "_i_tooltip_2.html",
                text: gettext("Number of digits that come after the decimal place when displaying token value") %>
                <%= gettext("Decimals") %>
              </dt>
              <dd class="col-sm-8 col-md-8 col-lg-9">
                <%= @token.decimals %>
              </dd>
            </dl>
          <% end %>
        </div>
      </div>
    </div>
  </div>
</section>
<!-- Modal QR -->
<%= render BlockScoutWeb.CommonComponentsView, "_modal_qr_code.html", qr_code: BlockScoutWeb.AddressView.qr_code(Address.checksum(@token.contract_address_hash)), title: @token.contract_address %>
<%= render BlockScoutWeb.Advertisement.BannersAdView, "_adbutler_banner.html", conn: @conn %>
<script defer data-cfasync="false" src="<%= static_path(@conn, "/js/token-overview.js") %>"></script><|MERGE_RESOLUTION|>--- conflicted
+++ resolved
@@ -2,8 +2,6 @@
 <% address_hash_str = "0x" <> Base.encode16(@token.contract_address_hash.bytes, case: :lower) %>
 <% {:ok, created_from_address} = if @token.contract_address_hash, do: Chain.hash_to_address(@token.contract_address_hash), else: {:ok, nil} %>
 <% created_from_address_hash = if from_address_hash(created_from_address), do: "0x" <> Base.encode16(from_address_hash(created_from_address).bytes, case: :lower), else: nil %>
-<% tags = if assigns[:tags], do: @tags, else: [] %>
-<% private_tags = if assigns[:private_tags], do: @private_tags, else: [] %>
 <section class="address-overview" data-page="token-details" data-page-address-hash="<%= @token.contract_address_hash %>">
   <%= render BlockScoutWeb.Advertisement.TextAdView, "index.html", conn: @conn %>
   <div class="row js-ad-dependant-mb-2 js-ad-dependant-mb-5-reverse">
@@ -62,16 +60,12 @@
               <% else %>
                 <%= gettext("Token Details") %>
               <% end %>
-<<<<<<< HEAD
               <%= if BlockScoutWeb.AddressView.is_xmoon_token?(@token.contract_address.hash) || BlockScoutWeb.AddressView.is_xbrick_token?(@token.contract_address.hash) do %>
                 <%= render BlockScoutWeb.FormView, "_tag.html", text: "bridged", additional_classes: ["bridge", "ml-1"] %>
                 <%= render BlockScoutWeb.FormView, "_tag.html", text: "Rinkeby", additional_classes: ["destination-rinkeby", "ml-1"] %>
               <% end %>
               <%= render BlockScoutWeb.FormView, "_tag.html", text: @token.type, additional_classes: ["token-type", "ml-1"] %>
-              <%= render BlockScoutWeb.AddressView, "_labels.html", address_hash: @token.contract_address_hash, private_tags: private_tags, tags: tags %>
-=======
               <%= render BlockScoutWeb.AddressView, "_labels.html", address_hash: @token.contract_address_hash, tags: @tags %>
->>>>>>> 170b3982
             </div>
             <!-- buttons -->
             <span class="overview-title-buttons token float-right">
