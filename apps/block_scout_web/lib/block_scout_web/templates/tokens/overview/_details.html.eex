<% circles_addresses_list = CustomContractsHelpers.get_custom_addresses_list(:circles_addresses) %>
<% address_hash_str = "0x" <> Base.encode16(@token.contract_address_hash.bytes, case: :lower) %>
<% {:ok, created_from_address} = if @token.contract_address_hash, do: Chain.hash_to_address(@token.contract_address_hash), else: {:ok, nil} %>
<% created_from_address_hash = if from_address_hash(created_from_address), do: "0x" <> Base.encode16(from_address_hash(created_from_address).bytes, case: :lower), else: nil %>
<section class="address-overview" data-page="token-details" data-page-address-hash="<%= @token.contract_address_hash %>">
  <%= render BlockScoutWeb.Advertisement.TextAdView, "index.html", conn: @conn %>
  <div class="row">
    <div class="card-section col-md-12 col-lg-8 pr-0-md js-ad-dependant-mb-2">
      <div class="card">
        <div class="card-body" token-page data-async-counters="<%= @counters_path %>">
<<<<<<< HEAD
          <h1 class="card-title">
            <%= cond do %>
              <% Enum.member?(circles_addresses_list, address_hash_str) -> %>
                <div class="custom-dapp-header-container">
                  <img class="custom-address-icon"/>
                </div>
              <% Enum.member?(circles_addresses_list, created_from_address_hash) -> %>
                <div class="custom-dapp-header-container">
                  <img class="custom-address-icon"/>
                </div>
              <% true -> %>
                <%= nil %>
            <% end %>
            <% foreign_chain_id = if Map.has_key?(@token, :foreign_chain_id), do: @token.foreign_chain_id, else: nil %>
            <% tag = Chain.chain_id_display_name(foreign_chain_id) %>
            <%= if token_name?(@token) do %>
                <span
                  id="token-icon"
                  data-chain-id="<%= System.get_env("CHAIN_ID") %>"
                  data-address-hash="<%= Address.checksum(@token.contract_address_hash) %>"
                  data-foreign-chain-id="<%= foreign_chain_id %>"
                  data-foreign-address-hash="<%= if Map.has_key?(@token, :foreign_token_contract_address_hash), do: Address.checksum(@token.foreign_token_contract_address_hash), else: "" %>"
                  data-display-token-icons="<%= System.get_env("DISPLAY_TOKEN_ICONS") %>">
                </span>
                <div class="title-with-label"><%= @token.name %></div>
                <%= if tag !== "" do %>
                  <%= render BlockScoutWeb.FormView, "_tag.html", text: "bridged", additional_classes: ["bridge", "ml-1"] %>
                  <%= render BlockScoutWeb.FormView, "_tag.html", text: String.upcase(tag), additional_classes: ["destination-#{tag}", "ml-1"] %>
                <% end %>
            <% else %>
              <%= gettext("Token Details") %>
            <% end %>
=======
          <h1 class="card-title d-flex" style="justify-content: space-between; margin-bottom: 0.75rem">
            <div style="line-height: 30px;">
              <%= cond do %>
                <% Enum.member?(circles_addresses_list, address_hash_str) -> %>
                  <div class="custom-dapp-header-container">
                    <img class="custom-address-icon"/>
                  </div>
                <% Enum.member?(circles_addresses_list, created_from_address_hash) -> %>
                  <div class="custom-dapp-header-container">
                    <img class="custom-address-icon"/>
                  </div>
                <% true -> %>
                  <%= nil %>
              <% end %>
              <% foreign_chain_id = if Map.has_key?(@token, :foreign_chain_id), do: @token.foreign_chain_id, else: nil %>
              <% tag = Chain.chain_id_display_name(foreign_chain_id) %>
              <%= if token_name?(@token) do %>
                  <span
                    id="token-icon"
                    data-chain-id="<%= System.get_env("CHAIN_ID") %>"
                    data-address-hash="<%= Address.checksum(@token.contract_address_hash) %>"
                    data-foreign-chain-id="<%= foreign_chain_id %>"
                    data-foreign-address-hash="<%= if Map.has_key?(@token, :foreign_token_contract_address_hash), do: Address.checksum(@token.foreign_token_contract_address_hash), else: "" %>"
                    data-display-token-icons="<%= System.get_env("DISPLAY_TOKEN_ICONS") %>">
                  </span>
                  <div class="title-with-label"><%= @token.name %></div>
                  <%= if tag !== "" do %>
                    <%= render BlockScoutWeb.FormView, "_tag.html", text: "bridged", additional_classes: ["bridged", "ml-1"] %>
                    <%= render BlockScoutWeb.FormView, "_tag.html", text: String.upcase(tag), additional_classes: ["destination-#{tag}", "ml-1"] %>
                  <% end %>
              <% else %>
                <%= gettext("Token Details") %>
              <% end %>
            </div>
>>>>>>> 6d4f37a4
            <!-- buttons -->
            <span class="overview-title-buttons token float-right">
              <%= render BlockScoutWeb.CommonComponentsView, "_btn_copy.html",
                  additional_classes: ["overview-title-item"],
                  clipboard_text: Address.checksum(@token.contract_address_hash),
                  aria_label: gettext("Copy Address"),
                  title: gettext("Copy Address") %>
              <%= render BlockScoutWeb.CommonComponentsView, "_btn_qr_code.html" %>
            </span>
          </h1>
          <!-- bridged token -->
          <%= if @token.bridged do %>
            <div class="view-original-token-container">
              <%= if Map.has_key?(@token, :foreign_token_contract_address_hash) do %>
                <a data-test="original_token_contract_address" href=<%= foreign_bridged_token_explorer_link(@token) %> target="_blank">View Original Token <span class="external-token-icon"><%= render BlockScoutWeb.IconsView, "_external_link.html" %></span></a>
              <% end %>
            </div>
            <%= if Map.has_key?(@token, :custom_metadata) do %>
              <div style="margin-top: 15px; font-size: 12px;">
                <%= @token.custom_metadata %>
              </div>
            <% end %>
          <% end %>

          <h3 class="token-address-mobile"><%= Address.checksum(@token.contract_address_hash) %></h3>

          <div class="d-flex flex-column flex-md-row justify-content-start text-muted">
            <span class="mr-4 mb-3 mb-md-0">
              <%= link to:
                  AccessHelpers.get_path(@conn, :address_path, :show, Address.checksum(@token.contract_address_hash)),
                  "data-test": "token_contract_address"
              do %>
                <%=  gettext "View Contract" %>
              <% end %>
            </span>
            <div class="d-flex flex-row justify-content-start text-muted">
              <span class="mr-4"> <%= @token.type %> </span>
              <span token-holder-count class="mr-4"></span>
              <span token-transfer-count class="mr-4"></span>
              <%= if decimals?(@token) do %>
                <span  class="mr-4"><%= @token.decimals %> <%= gettext "Decimals" %></span>
              <% end %>
            </div>
          </div>
        </div>
      </div>
    </div>

    <%= if total_supply?(@token) do %>
      <div class="card-section col-md-12 col-lg-4 pl-0-md js-ad-dependant-mb-2">
        <div class="card card-background-1">
          <div class="card-body">
            <h2 class="card-title balance-card-title"><%= gettext "Total Supply" %></h2>
            <div class="text-right">
              <h3 class="text-uppercase">
                <%= if decimals?(@token) do %>
                  <%= format_according_to_decimals(@token.total_supply, @token.decimals) %>
                <% else %>
                  <%= format_integer_to_currency(@token.total_supply) %>
                <% end %> <%= @token.symbol %>
              </h3>
              <%= if @token.usd_value do %>
                <div class="text-uppercase">
                  <span data-selector="token-supply-usd" data-usd-value="<%= total_supply_usd(@token) %>"></span>
                  <%= unless @token.custom_cap do %>
                    |
                    <span data-selector="token-price" data-token-usd-value="<%= @token.usd_value %>"></span>
                  <% end %>
                </div>
              <% else %>
                <br />
              <% end %>
            </div>
          </div>
        </div>
      </div>
    </div>
  <% end %>
</section>
<!-- Modal QR -->
<%= render BlockScoutWeb.CommonComponentsView, "_modal_qr_code.html", qr_code: BlockScoutWeb.AddressView.qr_code(Address.checksum(@token.contract_address_hash)), title: @token.contract_address %>
<%= render BlockScoutWeb.Advertisement.BannersAdView, "_banner_728.html", conn: @conn %>
<script defer data-cfasync="false" src="<%= static_path(@conn, "/js/token-overview.js") %>"></script><|MERGE_RESOLUTION|>--- conflicted
+++ resolved
@@ -8,40 +8,6 @@
     <div class="card-section col-md-12 col-lg-8 pr-0-md js-ad-dependant-mb-2">
       <div class="card">
         <div class="card-body" token-page data-async-counters="<%= @counters_path %>">
-<<<<<<< HEAD
-          <h1 class="card-title">
-            <%= cond do %>
-              <% Enum.member?(circles_addresses_list, address_hash_str) -> %>
-                <div class="custom-dapp-header-container">
-                  <img class="custom-address-icon"/>
-                </div>
-              <% Enum.member?(circles_addresses_list, created_from_address_hash) -> %>
-                <div class="custom-dapp-header-container">
-                  <img class="custom-address-icon"/>
-                </div>
-              <% true -> %>
-                <%= nil %>
-            <% end %>
-            <% foreign_chain_id = if Map.has_key?(@token, :foreign_chain_id), do: @token.foreign_chain_id, else: nil %>
-            <% tag = Chain.chain_id_display_name(foreign_chain_id) %>
-            <%= if token_name?(@token) do %>
-                <span
-                  id="token-icon"
-                  data-chain-id="<%= System.get_env("CHAIN_ID") %>"
-                  data-address-hash="<%= Address.checksum(@token.contract_address_hash) %>"
-                  data-foreign-chain-id="<%= foreign_chain_id %>"
-                  data-foreign-address-hash="<%= if Map.has_key?(@token, :foreign_token_contract_address_hash), do: Address.checksum(@token.foreign_token_contract_address_hash), else: "" %>"
-                  data-display-token-icons="<%= System.get_env("DISPLAY_TOKEN_ICONS") %>">
-                </span>
-                <div class="title-with-label"><%= @token.name %></div>
-                <%= if tag !== "" do %>
-                  <%= render BlockScoutWeb.FormView, "_tag.html", text: "bridged", additional_classes: ["bridge", "ml-1"] %>
-                  <%= render BlockScoutWeb.FormView, "_tag.html", text: String.upcase(tag), additional_classes: ["destination-#{tag}", "ml-1"] %>
-                <% end %>
-            <% else %>
-              <%= gettext("Token Details") %>
-            <% end %>
-=======
           <h1 class="card-title d-flex" style="justify-content: space-between; margin-bottom: 0.75rem">
             <div style="line-height: 30px;">
               <%= cond do %>
@@ -76,7 +42,6 @@
                 <%= gettext("Token Details") %>
               <% end %>
             </div>
->>>>>>> 6d4f37a4
             <!-- buttons -->
             <span class="overview-title-buttons token float-right">
               <%= render BlockScoutWeb.CommonComponentsView, "_btn_copy.html",
