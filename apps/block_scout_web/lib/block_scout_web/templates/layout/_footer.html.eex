--- conflicted
+++ resolved
@@ -43,18 +43,12 @@
         <h3>BlockScout</h3>
         <ul>
           <li><a href="<%= issue_link(@conn) %>" rel="noreferrer" class="footer-link" target="_blank"><%= gettext("Submit an Issue") %></a></li>
-<<<<<<< HEAD
-          <li><a href="https://github.com/blockscout/blockscout" rel="noreferrer" class="footer-link"><%= gettext("Contribute") %></a></li>
-          <li><a href="https://discord.com/invite/3CtNAqVMRV" rel="noreferrer" class="footer-link"><%= gettext("Chat (#blockscout)") %></a></li>
+          <li><a href="<%= Application.get_env(:block_scout_web, :footer)[:github_link] %>" rel="noreferrer" class="footer-link"><%= gettext("Contribute") %></a></li>
+          <li><a href="<%= Application.get_env(:block_scout_web, :footer)[:chat_link] %>" rel="noreferrer" class="footer-link"><%= gettext("Chat (#blockscout)") %></a></li>
           <li><a href="https://github.com/blockscout/blockscout/discussions" rel="noreferrer" class="footer-link"><%= gettext("Discussions") %></a></li>
-          <li><a href="https://forum.poa.network/c/blockscout" rel="noreferrer" class="footer-link"><%= gettext("Forum") %></a></li>
+          <li><a href="<%= Application.get_env(:block_scout_web, :footer)[:forum_link] %>" rel="noreferrer" class="footer-link"><%= gettext("Forum") %></a></li>
           <li><a href="https://duneanalytics.com/maxaleks/xdai-staking" rel="noreferrer" class="footer-link"><%= gettext("Staking stats") %></a></li>
           <li><a href="https://duneanalytics.com/maxaleks/xDai-Usage" rel="noreferrer" class="footer-link"><%= gettext("Gnosis Chain Usage stats") %></a></li>
-=======
-          <li><a href="<%= Application.get_env(:block_scout_web, :footer)[:github_link] %>" rel="noreferrer" class="footer-link"><%= gettext("Contribute") %></a></li>
-          <li><a href="<%= Application.get_env(:block_scout_web, :footer)[:chat_link] %>" rel="noreferrer" class="footer-link"><%= gettext("Chat (#blockscout)") %></a></li>
-          <li><a href="<%= Application.get_env(:block_scout_web, :footer)[:forum_link] %>" rel="noreferrer" class="footer-link"><%= gettext("Forum") %></a></li>
->>>>>>> ef43da6d
           <%= if System.get_env("COIN_NAME") && System.get_env("NETWORK_PATH") && System.get_env("SUBNETWORK") && System.get_env("JSON_RPC") && System.get_env("CHAIN_ID") do %>
             <li><a class="footer-link js-btn-add-chain-to-mm btn-add-chain-to-mm in-footer" style="cursor: pointer;"><%= gettext("Add") <> " #{System.get_env("SUBNETWORK")}" %></a></li>
           <% end %>
