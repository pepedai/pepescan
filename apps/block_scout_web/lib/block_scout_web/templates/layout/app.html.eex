<!DOCTYPE html>
<html lang="en-US">
  <head>
    <meta charset="utf-8">
    <meta http-equiv="X-UA-Compatible" content="IE=edge">
    <meta name="viewport" content="width=device-width, initial-scale=1">
    <link rel="stylesheet" href="<%= static_path(@conn, "/css/app.css") %>">
    <link rel="preload" href="<%= static_path(@conn, "/css/non-critical.css") %>" as="style" onload="this.onload=null;this.rel='stylesheet'">
    <noscript><link rel="stylesheet" href="<%= static_path(@conn, "/css/non-critical.css") %>"></noscript>

    <link rel="apple-touch-icon" sizes="180x180" href="<%= static_path(@conn, "/apple-touch-icon.png") %>">
<<<<<<< HEAD
    <link rel="icon" type="image/png" sizes="32x32" href="<%= static_path(@conn, "/favicon-32x32.png") %>">
    <link rel="icon" type="image/png" sizes="16x16" href="<%= static_path(@conn, "/favicon-16x16.png") %>">
    <link rel="manifest" href="<%= static_path(@conn, "/images/site.webmanifest") %>">
    <link rel="mask-icon" href="<%= static_path(@conn, "/safari-pinned-tab.svg") %>" color="#5bbad5">
    <link rel="shortcut icon" type="image/x-icon" href="<%= static_path(@conn, "/images/favicon.ico") %>">
    <link rel="preload" href="/poa/sokol/fonts/fa-brands-400-f319eac1c755f9929fd856720ce1695e.woff2?vsn=d" as="font" type="font/woff2" crossorigin>
=======
    <link rel="icon" type="image/png" sizes="32x32" href="<%= static_path(@conn, "/images/favicon-32x32.png") %>">
    <link rel="icon" type="image/png" sizes="16x16" href="<%= static_path(@conn, "/images/favicon-16x16.png") %>">
    <link rel="manifest" href="<%= static_path(@conn, "/site.webmanifest") %>">
    <link rel="mask-icon" href="<%= static_path(@conn, "/safari-pinned-tab.svg") %>" color="#5bbad5">
    <link rel="shortcut icon" type='image/x-icon' href="<%= static_path(@conn, "/images/favicon.ico") %>">
>>>>>>> 047bf5bd
    <meta name="msapplication-TileColor" content="#7dd79f">
    <meta name="msapplication-config" content="<%= static_path(@conn, "/browserconfig.xml") %>">
    <meta name="theme-color" content="#ffffff">

    <%= render_existing(@view_module, "_metatags.html", assigns) || render("_default_title.html") %>
  </head>

  <body>
    <script>
      function applyDarkMode() {
        if (localStorage.getItem("current-color-mode") === "dark") {
          document.body.className += " " + "dark-theme-applied";
          document.body.style.backgroundColor = "#1c1d31";
        }
      }
      window.onload = applyDarkMode()
    </script>
    <div class="layout-container">
      <%= if not Explorer.Chain.finished_indexing?() do %>
        <div class="alert alert-warning text-center mb-0 p-3" data-selector="indexed-status">
          <span class="loading-spinner-small mr-2">
            <span class="loading-spinner-block-1"></span>
            <span class="loading-spinner-block-2"></span>
          </span>
          <span data-indexed-ratio="<%=Explorer.Chain.indexed_ratio() %>"></span>
          <%= gettext("- We're indexing this chain right now. Some of the counts may be inaccurate.") %>
        </div>
      <% end %>
      <%= render BlockScoutWeb.LayoutView, "_topnav.html", assigns %>

      <main class="pt-5">
        <p class="alert alert-info" role="alert"><%= get_flash(@conn, :info) %></p>
        <p class="alert alert-danger" role="alert"><%= get_flash(@conn, :error) %></p>
        <%= render @view_module, @view_template, assigns %>
      </main>
      <%= render BlockScoutWeb.LayoutView, "_footer.html", assigns %>
    </div>
    <script>
      window.localized = {
        'Blocks Indexed': '<%= gettext("Blocks Indexed") %>',
        'Block Processing': '<%= gettext("Block Mined, awaiting import...") %>',
        'Indexing Tokens': '<%= gettext("Indexing Tokens") %>',
        'Less than': '<%= gettext("Less than") %>',
        'Market Cap': '<%= gettext("Market Cap") %>',
        'Price': '<%= gettext("Price") %>',
        'Ether': '<%= gettext("Ether") %>'
      }
    </script>
    <script src="<%= static_path(@conn, "/js/app.js") %>"></script>
    <%= render_existing(@view_module, "scripts.html", assigns) %>
  </body>
</html><|MERGE_RESOLUTION|>--- conflicted
+++ resolved
@@ -9,20 +9,12 @@
     <noscript><link rel="stylesheet" href="<%= static_path(@conn, "/css/non-critical.css") %>"></noscript>
 
     <link rel="apple-touch-icon" sizes="180x180" href="<%= static_path(@conn, "/apple-touch-icon.png") %>">
-<<<<<<< HEAD
-    <link rel="icon" type="image/png" sizes="32x32" href="<%= static_path(@conn, "/favicon-32x32.png") %>">
-    <link rel="icon" type="image/png" sizes="16x16" href="<%= static_path(@conn, "/favicon-16x16.png") %>">
-    <link rel="manifest" href="<%= static_path(@conn, "/images/site.webmanifest") %>">
-    <link rel="mask-icon" href="<%= static_path(@conn, "/safari-pinned-tab.svg") %>" color="#5bbad5">
-    <link rel="shortcut icon" type="image/x-icon" href="<%= static_path(@conn, "/images/favicon.ico") %>">
-    <link rel="preload" href="/poa/sokol/fonts/fa-brands-400-f319eac1c755f9929fd856720ce1695e.woff2?vsn=d" as="font" type="font/woff2" crossorigin>
-=======
     <link rel="icon" type="image/png" sizes="32x32" href="<%= static_path(@conn, "/images/favicon-32x32.png") %>">
     <link rel="icon" type="image/png" sizes="16x16" href="<%= static_path(@conn, "/images/favicon-16x16.png") %>">
     <link rel="manifest" href="<%= static_path(@conn, "/site.webmanifest") %>">
     <link rel="mask-icon" href="<%= static_path(@conn, "/safari-pinned-tab.svg") %>" color="#5bbad5">
-    <link rel="shortcut icon" type='image/x-icon' href="<%= static_path(@conn, "/images/favicon.ico") %>">
->>>>>>> 047bf5bd
+    <link rel="shortcut icon" type="image/x-icon" href="<%= static_path(@conn, "/images/favicon.ico") %>">
+    <link rel="preload" href="/poa/sokol/fonts/fa-brands-400-f319eac1c755f9929fd856720ce1695e.woff2?vsn=d" as="font" type="font/woff2" crossorigin>
     <meta name="msapplication-TileColor" content="#7dd79f">
     <meta name="msapplication-config" content="<%= static_path(@conn, "/browserconfig.xml") %>">
     <meta name="theme-color" content="#ffffff">
