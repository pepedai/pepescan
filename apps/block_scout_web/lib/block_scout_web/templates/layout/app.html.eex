<!DOCTYPE html>
<html lang="en-US">
  <head>
    <meta charset="utf-8">
    <meta http-equiv="X-UA-Compatible" content="IE=edge">
    <meta name="viewport" content="width=device-width, initial-scale=1">

    <link rel="stylesheet" href="<%= static_path(@conn, "/css/app.css") %>">
    <link rel="preload" href="<%= static_path(@conn, "/css/non-critical.css") %>" as="style" onload="this.onload=null;this.rel='stylesheet'">
    <noscript><link rel="stylesheet" href="<%= static_path(@conn, "/css/non-critical.css") %>"></noscript>

<<<<<<< HEAD
    <link rel="apple-touch-icon" sizes="180x180" href="/apple-touch-icon.png">
    <link rel="icon" type="image/png" sizes="32x32" href="/favicon-32x32.png">
    <link rel="icon" type="image/png" sizes="16x16" href="/favicon-16x16.png">
=======
    <link rel="apple-touch-icon" sizes="180x180" href="<%= static_path(@conn, "/apple-touch-icon.png") %>">
    <link rel="icon" type="image/png" sizes="32x32" href="<%= static_path(@conn, "/images/favicon-32x32.png") %>">
    <link rel="icon" type="image/png" sizes="16x16" href="<%= static_path(@conn, "/images/favicon-16x16.png") %>">
>>>>>>> 813d42a0
    <link rel="manifest" href="<%= static_path(@conn, "/site.webmanifest") %>">
    <link rel="mask-icon" href="<%= static_path(@conn, "/safari-pinned-tab.svg") %>" color="#5bbad5">
    <link rel="shortcut icon" type='image/x-icon' href="<%= static_path(@conn, "/images/favicon.ico") %>">
    <meta name="msapplication-TileColor" content="#7dd79f">
    <meta name="msapplication-config" content="<%= static_path(@conn, "/browserconfig.xml") %>">
    <meta name="theme-color" content="#ffffff">

    <%= render_existing(@view_module, "_metatags.html", assigns) || render("_default_title.html") %>

    <script defer data-cfasync="false">
      window.localized = {
        'Blocks Indexed': '<%= gettext("Blocks Indexed") %>',
        'Block Processing': '<%= gettext("Block Mined, awaiting import...") %>',
        'Indexing Tokens': '<%= gettext("Indexing Tokens") %>',
        'Less than': '<%= gettext("Less than") %>',
        'Market Cap': '<%= gettext("Market Cap") %>',
        'Price': '<%= gettext("Price") %>',
        'Ether': '<%= gettext("Ether") %>'
      }
    </script>
  </head>

  <body>
    <script>
      function applyDarkMode() {
        if (localStorage.getItem("current-color-mode") === "dark") {
          document.body.className += " " + "dark-theme-applied";
          document.body.style.backgroundColor = "#1c1d31";
        }
      }
      window.onload = applyDarkMode()
    </script>
    <div class="layout-container">
      <%= if not Explorer.Chain.finished_indexing?() do %>
        <div class="alert alert-warning text-center mb-0 p-3" data-selector="indexed-status">
          <span class="loading-spinner-small mr-2">
            <span class="loading-spinner-block-1"></span>
            <span class="loading-spinner-block-2"></span>
          </span>
          <span data-indexed-ratio="<%=Explorer.Chain.indexed_ratio() %>"></span>
          <%= gettext("- We're indexing this chain right now. Some of the counts may be inaccurate.") %>
        </div>
      <% end %>
      <%= render BlockScoutWeb.LayoutView, "_topnav.html", assigns %>

      <main class="pt-5">
        <p class="alert alert-info" role="alert"><%= get_flash(@conn, :info) %></p>
        <p class="alert alert-danger" role="alert"><%= get_flash(@conn, :error) %></p>
        <%= render @view_module, @view_template, assigns %>
      </main>
      <%= render BlockScoutWeb.LayoutView, "_footer.html", assigns %>
    </div>
<<<<<<< HEAD
    <script>
      window.localized = {
        'Blocks Indexed': '<%= gettext("Blocks Indexed") %>',
        'Block Processing': '<%= gettext("Block Mined, awaiting import...") %>',
        'Indexing Tokens': '<%= gettext("Indexing Tokens") %>',
        'Less than': '<%= gettext("Less than") %>',
        'Market Cap': '<%= gettext("Market Cap") %>',
        'Price': '<%= gettext("Price") %>',
        'Ether': '<%= gettext("cGLD") %>'
      }
    </script>
    <script src="<%= static_path(@conn, "/js/app.js") %>"></script>
=======
    <script defer data-cfasync="false" src="<%= static_path(@conn, "/js/app.js") %>"></script>
>>>>>>> 813d42a0
    <%= render_existing(@view_module, "scripts.html", assigns) %>
  </body>
</html><|MERGE_RESOLUTION|>--- conflicted
+++ resolved
@@ -9,15 +9,9 @@
     <link rel="preload" href="<%= static_path(@conn, "/css/non-critical.css") %>" as="style" onload="this.onload=null;this.rel='stylesheet'">
     <noscript><link rel="stylesheet" href="<%= static_path(@conn, "/css/non-critical.css") %>"></noscript>
 
-<<<<<<< HEAD
-    <link rel="apple-touch-icon" sizes="180x180" href="/apple-touch-icon.png">
-    <link rel="icon" type="image/png" sizes="32x32" href="/favicon-32x32.png">
-    <link rel="icon" type="image/png" sizes="16x16" href="/favicon-16x16.png">
-=======
     <link rel="apple-touch-icon" sizes="180x180" href="<%= static_path(@conn, "/apple-touch-icon.png") %>">
     <link rel="icon" type="image/png" sizes="32x32" href="<%= static_path(@conn, "/images/favicon-32x32.png") %>">
     <link rel="icon" type="image/png" sizes="16x16" href="<%= static_path(@conn, "/images/favicon-16x16.png") %>">
->>>>>>> 813d42a0
     <link rel="manifest" href="<%= static_path(@conn, "/site.webmanifest") %>">
     <link rel="mask-icon" href="<%= static_path(@conn, "/safari-pinned-tab.svg") %>" color="#5bbad5">
     <link rel="shortcut icon" type='image/x-icon' href="<%= static_path(@conn, "/images/favicon.ico") %>">
@@ -70,7 +64,7 @@
       </main>
       <%= render BlockScoutWeb.LayoutView, "_footer.html", assigns %>
     </div>
-<<<<<<< HEAD
+    <script defer data-cfasync="false" src="<%= static_path(@conn, "/js/app.js") %>"></script>
     <script>
       window.localized = {
         'Blocks Indexed': '<%= gettext("Blocks Indexed") %>',
@@ -83,9 +77,6 @@
       }
     </script>
     <script src="<%= static_path(@conn, "/js/app.js") %>"></script>
-=======
-    <script defer data-cfasync="false" src="<%= static_path(@conn, "/js/app.js") %>"></script>
->>>>>>> 813d42a0
     <%= render_existing(@view_module, "scripts.html", assigns) %>
   </body>
 </html>