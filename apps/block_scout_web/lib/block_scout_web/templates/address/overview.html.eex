--- conflicted
+++ resolved
@@ -8,11 +8,7 @@
   <div class="row">
     <!-- Address details -->
     <div class="card-section col-md-12 col-lg-8 pr-0-md mb-2">
-<<<<<<< HEAD
-      <div class="card">
-=======
       <div class="card mb-2">
->>>>>>> 8fd9d8cb
         <div class="card-body">
           <%= cond do %>
             <% Enum.member?(dark_forest_addresses_list_0_4, current_address) -> %>
