<% block = @transaction.block %>
<% from_address_hash = @transaction.from_address_hash %>
<% to_address_hash = @transaction.to_address_hash %>
<% created_address_hash = @transaction.created_contract_address_hash %>
<% decoded_input_data = decoded_input_data(@transaction) %>
<% status = transaction_status(@transaction) %>
<% circles_addresses_list = CustomContractsHelpers.get_custom_addresses_list(:circles_addresses) %>
<% address_hash_str = if to_address_hash, do: "0x" <> Base.encode16(to_address_hash.bytes, case: :lower), else: nil %>
<% {:ok, created_from_address} = if to_address_hash, do: Chain.hash_to_address(to_address_hash), else: {:ok, nil} %>
<% created_from_address_hash_str = if from_address_hash(created_from_address), do: "0x" <> Base.encode16(from_address_hash(created_from_address).bytes, case: :lower), else: nil %>
<section class="transaction-details" data-page="transaction-details" data-page-transaction-hash="<%= @transaction %>">
  <div class="row">
    <div class="col-md-12">
      <!-- Transaction Details -->
      <div class="card">
        <div class="card-body">
          <%= cond do %>
            <% Enum.member?(circles_addresses_list, address_hash_str) -> %>
              <div class="custom-dapp-header-container">
                <img class="custom-address-icon"/>
              </div>
            <% Enum.member?(circles_addresses_list, created_from_address_hash_str) -> %>
              <div class="custom-dapp-header-container">
                <img class="custom-address-icon"/>
              </div>
            <% true -> %>
              <%= nil %>
          <% end %>
          <h1 class="card-title <%= if show_alm_link?(@transaction.hash), do: "alm", else: "" %>">
            <div style="display: inline-block; vertical-align: bottom; line-height: 25px;">
              <%= gettext "Transaction Details" %>
            </div>
            <%= if status == :pending do %>
              <span class="btn btn-danger btn-full-primary ml-2 js-cancel-transaction"
                style="display: inline-flex;"
                data-from="<%= from_address_hash %>"
                data-nonce="<%= @transaction.nonce %>"
                data-chain-id="<%= Chain.Cache.NetVersion.get_version() %>"
                data-placement="top"
                data-toggle="tooltip">Cancel transaction</span>
            <% end %>
            <%= render BlockScoutWeb.AddressView, "_labels.html", address_hash: @transaction.to_address_hash %>
          </h1>
          <%= if show_alm_link?(@transaction.hash) do %>
            <div class="mr-4 mb-4">
              <a data-test="external_url" href=<%= "https://#{get_alm_app_link(@transaction.hash)}/100/#{@transaction.hash}" %> target="_blank">
              View In ALM App <span class="external-token-icon"><%= render BlockScoutWeb.IconsView, "_external_link.html" %></span>
              </a>
            </div>
          <% end %>
          <%= if status == :pending do %>
            <div class="tile tile-muted d-flex justify-content-center align-items-center mb-4">
              <div class="loading-spinner">
                <span class="loading-spinner-block-1"></span>
                <span class="loading-spinner-block-2"></span>
              </div>
              <%= gettext("This transaction is pending confirmation.") %>
            </div>
          <% end %>
          <dl class="row">
            <dt class="col-sm-3 col-lg-2 text-muted">
              <%= render BlockScoutWeb.CommonComponentsView, "_i_tooltip_2.html",
              text: gettext("A TxHash or transaction hash is a unique 66 characters identifier that is generated whenever a transaction is executed.") %>
              <%= gettext "Transaction Hash" %>
            </dt>
            <dd class="col-sm-9 col-lg-10 d-flex" style="word-break: break-all;">
              <span class="transaction-details-address" data-test="transaction_detail_hash"><%= @transaction %> </span>
              <span>
              <%= render BlockScoutWeb.CommonComponentsView, "_btn_copy.html",
                  additional_classes: ["btn-copy-icon-small", "btn-copy-icon-custom", "btn-copy-icon-no-borders"],
                  clipboard_text: @transaction,
                  aria_label: gettext("Copy Transaction Hash"),
                  title: gettext("Copy Txn Hash") %>
              </span>
            </dd>
          </dl>
          <!-- Verify in other explorers -->
          <!-- <%= render BlockScoutWeb.AddressView, "_verify_other_explorers.html", hash: hash(@transaction), type: "tx" %> -->
          <!-- Result -->
          <dl class="row">
            <dt class="col-sm-3 col-lg-2 text-muted">
              <%= render BlockScoutWeb.CommonComponentsView, "_i_tooltip_2.html",
              text: gettext("The result of the transaction: success, error, pending, awaiting internal transactions.") %>
              <%= gettext "Result" %>
            </dt>
            <dd class="col-sm-9 col-lg-10">
              <% formatted_result = BlockScoutWeb.TransactionView.formatted_result(status) %>
              <span class="mr-4" data-transaction-status="<%= formatted_result %>"><%= render BlockScoutWeb.CommonComponentsView, "_status_icon.html", status: status %><%= formatted_result %></span>
            </dd>
          </dl>
          <!-- Status -->
          <dl class="row">
            <dt class="col-sm-3 col-lg-2 text-muted">
              <%= render BlockScoutWeb.CommonComponentsView, "_i_tooltip_2.html",
              text: gettext("The status of the transaction: confirmed, unconfirmed.") %>
              <%= gettext "Status" %>
            </dt>
            <dd class="col-sm-9 col-lg-10">
              <% formatted_status = BlockScoutWeb.TransactionView.formatted_status(status) %>
              <% confirmations = confirmations(@transaction, block_height: @block_height) %>
              <span class="mr-4">
                <span data-transaction-status="<%= formatted_status %>">
                  <%= if status == :pending do %>
                    <%= render BlockScoutWeb.FormView, "_tag.html", text: formatted_status, additional_classes: ["large"] %></span>
                  <% else %>
                    <%= render BlockScoutWeb.FormView, "_tag.html", text: formatted_status, additional_classes: ["success", "large"] %></span>
                  <% end %>
                
                <%= if confirmations > 0 do %>
                  <span class="bs-label large ml-2 confirmations-label"><%= gettext "Confirmed by " %><span data-selector="block-confirmations"><%= confirmations %></span><%= " " <> confirmations_ds_name(confirmations) %></span>
                <% end %>
              </span>
            </dd>
          </dl>
          <!-- Revert reason -->
          <%= if status == {:error, "Reverted"} do %>
          <dl class="row">
            <dt class="col-sm-3 col-lg-2 text-muted">
              <%= render BlockScoutWeb.CommonComponentsView, "_i_tooltip_2.html",
                text: gettext("The revert reason of the transaction.") %>
              <%= gettext "Revert reason" %> </dt>
            <dd class="col-sm-9 col-lg-10">
              <%= BlockScoutWeb.TransactionView.transaction_revert_reason(@transaction) %>
            </dd>
          </dl>
          <% end %>
          <!-- Block -->
          <dl class="row">
            <dt class="col-sm-3 col-lg-2 text-muted">
              <%= render BlockScoutWeb.CommonComponentsView, "_i_tooltip_2.html",
                text: gettext("The number of the block in which the transaction was recorded. Block confirmation indicate how many blocks since the transaction is mined.") %>
              <%= gettext "Block" %></dt>
            <dd class="col-sm-9 col-lg-10" data-selector="block-number">
              <%= if block do %>
                <%= link(
                      block,
                      class: "transaction__link",
                      to: block_path(@conn, :show, block)
                    ) %>
              <% else %>
                <%= formatted_result(status) %>
              <% end %>
            </dd>
          </dl>
          <!-- Timestamp -->
          <%= if block && block.timestamp do %>
            <dl class="row">
              <dt class="col-sm-3 col-lg-2 text-muted">
                <%= render BlockScoutWeb.CommonComponentsView, "_i_tooltip_2.html",
                  text: gettext("The date and time at which a transaction is mined.") %>
                <%= gettext "Timestamp" %>
              </dt>
              <dd class="col-sm-9 col-lg-10" data-selector="block-timestamp">
                <i class="far fa-clock"></i>
                <span>
                  <span data-from-now="<%= block.timestamp %>"></span>
                </span>
                <%= case processing_time_duration(@transaction) do %>
                  <% :pending -> %>
                    <% nil %>
                  <% :unknown -> %>
                    <% nil %>
                  <% {:ok, interval_string} -> %>
                    | <%= gettext("Confirmed within") %> <%= interval_string %>
                <% end %>
              </dd>
            </dl>
          <% end %>
          <!-- From -->
          <dl class="row">
            <dt class="col-sm-3 col-lg-2 text-muted">
              <%= render BlockScoutWeb.CommonComponentsView, "_i_tooltip_2.html",
                text: gettext("The sending party of the transaction (could be from a contract address).") %>
              <%= gettext "From" %></dt>
            <dd class="col-sm-9 col-lg-10 btn-copy-mobile-container">
              <%= link(
                from_address_hash,
                to: address_path(@conn, :show, from_address_hash)
              ) %>
              <span class="float-right">
                <%= render BlockScoutWeb.CommonComponentsView, "_btn_copy.html",
                  additional_classes: ["btn-copy-icon-small", "btn-copy-icon-custom", "btn-copy-icon-no-borders"],
                  clipboard_text: from_address_hash,
                  aria_label: gettext("Copy From Address"),
                  title: gettext("Copy From Address") %>
              </span>
            </dd>
          </dl>
          <!-- To -->
          <% to_address = @transaction |> Map.get(:to_address) || @transaction |> Map.get(:created_contract_address) %>
          <% recipient_address_hash = to_address_hash || created_address_hash %>
          <dl class="row">
            <dt class="col-sm-3 col-lg-2 text-muted">
              <%= render BlockScoutWeb.CommonComponentsView, "_i_tooltip_2.html",
                text: gettext("The receiving party of the transaction (could be a contract address).") %>
              <%= if BlockScoutWeb.AddressView.contract?(to_address) && !created_address_hash do %>
                <%= gettext "Interacted With (To)" %>
              <% else %>
                <%= gettext "To" %>
              <% end %>
            </dt>
            <dd class="col-sm-9 col-lg-10 btn-copy-mobile-container">
              <%= if created_address_hash do %>
                [<%= gettext("Contract") %>&nbsp;
                <%= link(
                  recipient_address_hash,
                  to: address_path(@conn, :show, recipient_address_hash)
                ) %> 
                &nbsp;<%= gettext("created") %>]
              <% else %>
                <%= link(
                  recipient_address_hash,
                  to: address_path(@conn, :show, recipient_address_hash)
                ) %>
              <% end %>
              <span class="float-right">
                <%= render BlockScoutWeb.CommonComponentsView, "_btn_copy.html",
                  additional_classes: ["btn-copy-icon-small", "btn-copy-icon-custom", "btn-copy-icon-no-borders"],
                  clipboard_text: recipient_address_hash,
                  aria_label: gettext("Copy To Address"),
                  title: gettext("Copy To Address") %>
              </span>
            </dd>
          </dl>
          <%= case token_transfer_type(@transaction) do %>
            <% {_type, %{token_transfers: token_transfers} = transaction_with_transfers} when is_list(token_transfers) and token_transfers != [] -> %>
              <!-- Tokens Transferred -->
              <% %{transfers: transfers, mintings: mintings, burnings: burnings, creations: creations} = aggregate_token_transfers(transaction_with_transfers.token_transfers) %>
              <%= if Enum.count(transfers) > 0 do %>
                <dl class="row">
                  <dt class="col-sm-3 col-lg-2 text-muted">
                    <%= render BlockScoutWeb.CommonComponentsView, "_i_tooltip_2.html",
                      text: gettext("List of token transferred in the transaction.") %>
                    <%= gettext "Tokens Transferred" %></dt>
                  <dd class="col-sm-9 col-lg-10 transfers-list-mobile-container">
                  <%= for transfer <- transfers do %>
                    <%= render BlockScoutWeb.TransactionView, "_total_transfers_from_to.html", Map.put(assigns, :transfer, transfer) %>
                  <% end %>
                  </dd>
                </dl>
              <% end %>
              <!-- Tokens Minted -->
              <%= if Enum.count(mintings) > 0 do %>
                <dl class="row">
                  <dt class="col-sm-3 col-lg-2 text-muted">
                    <%= render BlockScoutWeb.CommonComponentsView, "_i_tooltip_2.html",
                      text: gettext("List of token minted in the transaction.") %>
                    <%= gettext "Tokens Minted" %>
                  </dt>
                  <dd class="col-sm-9 col-lg-10 transfers-list-mobile-container">
                  <%= for minting <- mintings do %>
                    <%= render BlockScoutWeb.TransactionView, "_total_transfers_from_to.html", Map.put(assigns, :transfer, minting) %>
                  <% end %>
                  </dd>
                </dl>
              <% end %>
              <!-- Tokens Burnt -->
              <%= if Enum.count(burnings) > 0 do %>
                <dl class="row">
                  <dt class="col-sm-3 col-lg-2 text-muted">
                    <%= render BlockScoutWeb.CommonComponentsView, "_i_tooltip_2.html",
                      text: gettext("List of token burnt in the transaction.") %>
                    <%= gettext "Tokens Burnt" %></dt>
                  <dd class="col-sm-9 col-lg-10 transfers-list-mobile-container">
                  <%= for burning  <- burnings do %>
                    <%= render BlockScoutWeb.TransactionView, "_total_transfers_from_to.html", Map.put(assigns, :transfer, burning) %>
                  <% end %>
                  </dd>
                </dl>
              <% end %>

              <%= if Enum.count(creations) > 0 do %>
                <dl class="row">
                  <dt class="col-sm-3 col-lg-2 text-muted">
                    <%= render BlockScoutWeb.CommonComponentsView, "_i_tooltip_2.html",
                      text: gettext("List of ERC-1155 tokens created in the transaction.") %>
                    <%= gettext "Tokens Created" %></dt>
                  <dd class="col-sm-9 col-lg-10 transfers-list-mobile-container">
                  <%= for creation  <- creations do %>
                    <%= render BlockScoutWeb.TransactionView, "_total_transfers_from_to.html", Map.put(assigns, :transfer, creation) %>
                  <% end %>
                  </dd>
                </dl>
              <% end %>
            <% _ -> %>
          <% end %>
          <!-- Value -->
          <dl class="row">
            <dt class="col-sm-3 col-lg-2 text-muted">
              <%= render BlockScoutWeb.CommonComponentsView, "_i_tooltip_2.html",
                text: gettext("The value being transacted in Ether and fiat value. Note: You can click the fiat value (if available) to see historical value at the time of transaction.") %>
              <%= gettext "Value" %>
            </dt>
            <dd class="col-sm-9 col-lg-10"> <%= value(@transaction) %>
            <%= if !empty_exchange_rate?(@exchange_rate) do %>
              (<span class="address-current-balance large"
                data-wei-value=<%= @transaction.value.value %>
                data-usd-exchange-rate=<%= @exchange_rate.usd_value %>>
              </span>)
            <% end %>
            </dd>
          </dl>
          <!-- Transaction Fee -->
          <dl class="row">
            <dt class="col-sm-3 col-lg-2 text-muted">
              <%= render BlockScoutWeb.CommonComponentsView, "_i_tooltip_2.html",
                text: gettext("Amount paid to the miner for processing the transaction.") %>
              <%= gettext "Transaction Fee" %>
            </dt>
            <dd class="col-sm-9 col-lg-10">
              <%= formatted_fee(@transaction, denomination: :ether) %>

              <%= if !empty_exchange_rate?(@exchange_rate) do %>
                (<span data-wei-value=<%= fee(@transaction) %> data-usd-exchange-rate=<%= @exchange_rate.usd_value %>></span>)
              <% end %>
            </dd>
          </dl>
          <!-- Gas Price -->
          <dl class="row">
            <dt class="col-sm-3 col-lg-2 text-muted">
              <%= render BlockScoutWeb.CommonComponentsView, "_i_tooltip_2.html",
                text: gettext("Cost per unit of gas specified for the transaction, in Ether and Gwei. The higher the gas price the higher chance of getting included in a block.") %>
              <%= gettext "Gas Price" %>
            </dt>
            <dd class="col-sm-9 col-lg-10"> <%= gas_price(@transaction, :gwei) %> </dd>
          </dl>
          <hr>
          <!-- Gas Limit -->
          <dl class="row">
            <dt class="col-sm-3 col-lg-2 text-muted">
              <%= render BlockScoutWeb.CommonComponentsView, "_i_tooltip_2.html",
                text: gettext("Maximum amount of gas provided for the transaction. For normal Eth transfers, the value is 21,000. For contract this value is higher and bound by block gas limit.") %>
              <%= gettext "Gas Limit" %>
            </dt>
            <dd class="col-sm-9 col-lg-10"> <%= format_gas_limit(@transaction.gas) %> </dd>
          </dl>
          <!-- Gas Used by Transaction -->
          <dl class="row">
            <dt class="col-sm-3 col-lg-2 text-muted transaction-gas-used">
              <%= render BlockScoutWeb.CommonComponentsView, "_i_tooltip_2.html",
                text: gettext("The exact units of gas that was used for the transaction.") %>
              <%= gettext "Gas Used by Transaction" %>
            </dt>
            <% gas_used_perc = gas_used_perc(@transaction) %>
            <dd class="col-sm-9 col-lg-10"> <%= gas_used(@transaction) %> <%= if gas_used_perc, do: "(#{gas_used_perc} %)" %></dd>
          </dl>
          <!-- Nonce -->
          <dl class="row">
            <dt class="col-sm-3 col-lg-2 text-muted">
              <%= render BlockScoutWeb.CommonComponentsView, "_i_tooltip_2.html",
                text: gettext("Sequential running number for an address, beginning with 0 for the first transaction. For example, if the nonce of a transaction is 10, it would be the 11th transaction sent from the sender's address.") %>
              <%= gettext "Nonce" %>
            </dt>
            <dd class="col-sm-9 col-lg-10"> <%= @transaction.nonce %> </dd>
          </dl>
          <%= unless value_transfer?(@transaction) do %>
            <dl class="row">
              <dt class="col-sm-3 col-lg-2 text-muted">
                <%= render BlockScoutWeb.CommonComponentsView, "_i_tooltip_2.html",
                  text: gettext("Additional information that is required for the transaction.") %>
                <%= gettext "Raw Input" %>
              </dt>
              <dd class="col-sm-9 col-lg-10">
                <div class="d-flex mb-3 justify-content-between">
                  <!-- Dropdown -->
                  <div class="dropdown">
                    <button class="btn-dropdown-line large dropdown-toggle" type="button" id="tx-input-decoding-button" data-toggle="dropdown" aria-haspopup="true" aria-expanded="false">
                      <%= gettext("Hex (Default)") %>
                    </button>
                    <div class="dropdown-menu" aria-labelledby="transaction-input-decoding-button">
                      <a href class="dropdown-item large tx-input-dropdown" data-target=".tx-raw-input" data-target-to-hide=".tx-utf8-input" id="tx-dropdown-raw">
                        <%= gettext("Hex (Default)") %>
                      </a>
                      <a href class="dropdown-item large tx-input-dropdown" data-target=".tx-utf8-input" data-target-to-hide=".tx-raw-input" id="tx-dropdown-utf8">
                        <%= gettext("UTF-8") %>
                      </a>
                    </div>
                  </div>
<<<<<<< HEAD
                  <div class="btn-copy-tx-raw-input-container">
                    <!-- Copy Hex input -->
                    <%= render BlockScoutWeb.CommonComponentsView, "_btn_copy.html",
                        id: "tx-raw-input",
                        additional_classes: ["btn-copy-icon-small", "btn-copy-icon-no-borders", "btn-copy-icon-ml-0", "btn-copy-tx-raw-input", "tx-raw-input"],
                        clipboard_text: @transaction.input,
                        aria_label: gettext("Copy Value"),
                        title: gettext("Copy Txn Hex Input") %>
                    <!-- Copy UTF-8 input  -->
                    <%= render BlockScoutWeb.CommonComponentsView, "_btn_copy.html",
                        additional_classes: ["btn-copy-icon-small", "btn-copy-icon-no-borders", "btn-copy-icon-ml-0", "btn-copy-tx-raw-input", "tx-utf8-input"],
                        clipboard_text: @transaction.input.bytes,
                        aria_label: gettext("Copy Value"),
                        title: gettext("Copy Txn UTF-8 Input"),
                        style: "display: none;" %>
                  </div>
=======
                  <!-- Copy -->
                  <span
                    aria-label="Copy Value"
                    class="btn-copy-icon tx-raw-input transaction-input"
                    id="tx-raw-input"
                    data-clipboard-text="<%= @transaction.input %>"
                    data-placement="top"
                    data-toggle="tooltip"
                    title='<%= gettext("Copy Txn Input") %>'
                  >
                    <svg xmlns="http://www.w3.org/2000/svg" viewBox="0 0 32.5 32.5" width="32" height="32">
                      <path fill-rule="evenodd" d="M23.5 20.5a1 1 0 0 1-1-1v-9h-9a1 1 0 0 1 0-2h10a1 1 0 0 1 1 1v10a1 1 0 0 1-1 1zm-3-7v10a1 1 0 0 1-1 1h-10a1 1 0 0 1-1-1v-10a1 1 0 0 1 1-1h10a1 1 0 0 1 1 1zm-2 1h-8v8h8v-8z"/>
                    </svg>
                  </span>
                  <!-- Copy -->
                  <span
                    aria-label="Copy Value"
                    class="btn-copy-icon tx-utf8-input transaction-input d-none"
                    data-clipboard-text="<%= @transaction.input.bytes %>"
                    data-placement="top"
                    data-toggle="tooltip"
                    title='<%= gettext("Copy Txn Input") %>'
                  >
                    <svg xmlns="http://www.w3.org/2000/svg" viewBox="0 0 32.5 32.5" width="32" height="32">
                      <path fill-rule="evenodd" d="M23.5 20.5a1 1 0 0 1-1-1v-9h-9a1 1 0 0 1 0-2h10a1 1 0 0 1 1 1v10a1 1 0 0 1-1 1zm-3-7v10a1 1 0 0 1-1 1h-10a1 1 0 0 1-1-1v-10a1 1 0 0 1 1-1h10a1 1 0 0 1 1 1zm-2 1h-8v8h8v-8z"/>
                    </svg>
                  </span>
>>>>>>> e49eee91
                </div>
                <!-- Textarea -->
                <div class="tx-raw-input">
                  <div class="tile tile-muted">
                    <pre class="pre-scrollable pre-scrollable-shorty pre-wrap mb-0"><code><%= @transaction.input %></code></pre>
                  </div>
                </div>
                <!-- Textfield -->
<<<<<<< HEAD
                <div class="tx-utf8-input" style="display: none;">
=======
                <div class="transaction-input tx-utf8-input d-none">
>>>>>>> e49eee91
                  <div class="tile tile-muted">
                    <pre class="pre-scrollable pre-scrollable-shorty pre-wrap mb-0"><code><%= @transaction.input.bytes %></code></pre>
                  </div>
                </div>
              </dd>
            </dl>
          <% end %>
        </div>
      </div>
    </div>
  </div>

  <%= unless skip_decoding?(@transaction) do %>
    <div class="row">
      <div class="col-md-12">
        <%= render BlockScoutWeb.TransactionView, "_decoded_input.html", Map.put(assigns, :decoded_input_data, decoded_input_data) %>
      </div>
    </div>
  <% end %>
  <script defer data-cfasync="false" src="<%= static_path(@conn, "/js/transaction.js") %>"></script>
</section><|MERGE_RESOLUTION|>--- conflicted
+++ resolved
@@ -376,7 +376,6 @@
                       </a>
                     </div>
                   </div>
-<<<<<<< HEAD
                   <div class="btn-copy-tx-raw-input-container">
                     <!-- Copy Hex input -->
                     <%= render BlockScoutWeb.CommonComponentsView, "_btn_copy.html",
@@ -387,41 +386,11 @@
                         title: gettext("Copy Txn Hex Input") %>
                     <!-- Copy UTF-8 input  -->
                     <%= render BlockScoutWeb.CommonComponentsView, "_btn_copy.html",
-                        additional_classes: ["btn-copy-icon-small", "btn-copy-icon-no-borders", "btn-copy-icon-ml-0", "btn-copy-tx-raw-input", "tx-utf8-input"],
+                        additional_classes: ["btn-copy-icon-small", "btn-copy-icon-no-borders", "btn-copy-icon-ml-0", "btn-copy-tx-raw-input", "tx-utf8-input", "d-none"],
                         clipboard_text: @transaction.input.bytes,
                         aria_label: gettext("Copy Value"),
-                        title: gettext("Copy Txn UTF-8 Input"),
-                        style: "display: none;" %>
+                        title: gettext("Copy Txn UTF-8 Input") %>
                   </div>
-=======
-                  <!-- Copy -->
-                  <span
-                    aria-label="Copy Value"
-                    class="btn-copy-icon tx-raw-input transaction-input"
-                    id="tx-raw-input"
-                    data-clipboard-text="<%= @transaction.input %>"
-                    data-placement="top"
-                    data-toggle="tooltip"
-                    title='<%= gettext("Copy Txn Input") %>'
-                  >
-                    <svg xmlns="http://www.w3.org/2000/svg" viewBox="0 0 32.5 32.5" width="32" height="32">
-                      <path fill-rule="evenodd" d="M23.5 20.5a1 1 0 0 1-1-1v-9h-9a1 1 0 0 1 0-2h10a1 1 0 0 1 1 1v10a1 1 0 0 1-1 1zm-3-7v10a1 1 0 0 1-1 1h-10a1 1 0 0 1-1-1v-10a1 1 0 0 1 1-1h10a1 1 0 0 1 1 1zm-2 1h-8v8h8v-8z"/>
-                    </svg>
-                  </span>
-                  <!-- Copy -->
-                  <span
-                    aria-label="Copy Value"
-                    class="btn-copy-icon tx-utf8-input transaction-input d-none"
-                    data-clipboard-text="<%= @transaction.input.bytes %>"
-                    data-placement="top"
-                    data-toggle="tooltip"
-                    title='<%= gettext("Copy Txn Input") %>'
-                  >
-                    <svg xmlns="http://www.w3.org/2000/svg" viewBox="0 0 32.5 32.5" width="32" height="32">
-                      <path fill-rule="evenodd" d="M23.5 20.5a1 1 0 0 1-1-1v-9h-9a1 1 0 0 1 0-2h10a1 1 0 0 1 1 1v10a1 1 0 0 1-1 1zm-3-7v10a1 1 0 0 1-1 1h-10a1 1 0 0 1-1-1v-10a1 1 0 0 1 1-1h10a1 1 0 0 1 1 1zm-2 1h-8v8h8v-8z"/>
-                    </svg>
-                  </span>
->>>>>>> e49eee91
                 </div>
                 <!-- Textarea -->
                 <div class="tx-raw-input">
@@ -430,11 +399,7 @@
                   </div>
                 </div>
                 <!-- Textfield -->
-<<<<<<< HEAD
-                <div class="tx-utf8-input" style="display: none;">
-=======
-                <div class="transaction-input tx-utf8-input d-none">
->>>>>>> e49eee91
+                <div class="tx-utf8-input d-none">
                   <div class="tile tile-muted">
                     <pre class="pre-scrollable pre-scrollable-shorty pre-wrap mb-0"><code><%= @transaction.input.bytes %></code></pre>
                   </div>
