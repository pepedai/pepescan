--- conflicted
+++ resolved
@@ -253,11 +253,7 @@
       <% _ -> %>
         <div class="col-md-12 col-lg-4 d-flex flex-column flex-md-row flex-lg-column pl-0">
         <!-- Value -->
-<<<<<<< HEAD
-        <div class="card card-background-1  mob-transaction flex-grow-1">
-=======
         <div class="card card-background-1 mob-transaction flex-grow-1">
->>>>>>> 2bcf1cea
           <div class="card-body card-body-flex-column-space-between">
             <h2 class="card-title balance-card-title"><%= gettext "Ether" %> <%= gettext "Value" %></h2>
             <div class="text-right">
@@ -275,11 +271,7 @@
       </div>
     <% end %>
       <!-- Gas -->
-<<<<<<< HEAD
-      <div class="card flex-grow-1 ml-0 ml-md-5 ml-lg-0 mob-transaction">
-=======
       <div class="card mob-transaction flex-grow-1 ml-0 ml-md-5 ml-lg-0">
->>>>>>> 2bcf1cea
         <div class="card-body card-body-flex-column-space-between">
           <h2 class="card-title balance-card-title"> <%= gettext "Gas" %> </h2>
           <div class="text-right">
