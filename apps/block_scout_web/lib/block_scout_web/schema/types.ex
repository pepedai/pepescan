--- conflicted
+++ resolved
@@ -82,11 +82,8 @@
     field(:account_type, :string)
     field(:nonvoting_locked_gold, :wei)
     field(:locked_gold, :wei)
-<<<<<<< HEAD
     field(:active_gold, :wei)
-=======
     field(:votes, :wei)
->>>>>>> dd90d919
 
     field(:usd, :wei)
 
