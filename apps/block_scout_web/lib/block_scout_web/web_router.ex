--- conflicted
+++ resolved
@@ -325,15 +325,13 @@
 
     get("/search-logs", AddressLogsController, :search_logs)
 
-<<<<<<< HEAD
     get("/csv-export", CsvExportController, :index)
 
     post("/captcha", CaptchaController, :index)
 
     get("/transactions-csv", AddressTransactionController, :transactions_csv)
-=======
+
     get("/search-results", SearchController, :search_results)
->>>>>>> 7554083c
 
     get("/token-autocomplete", ChainController, :token_autocomplete)
 
