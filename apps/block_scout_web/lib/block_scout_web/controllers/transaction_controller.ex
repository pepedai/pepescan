defmodule BlockScoutWeb.TransactionController do
  use BlockScoutWeb, :controller

  import BlockScoutWeb.Chain,
    only: [
      next_page_params: 2,
      supplement_page_options: 2
    ]

<<<<<<< HEAD
  alias BlockScoutWeb.{AccessHelpers, Controller, TransactionView}
  alias Explorer.{Chain, PagingOptions}
=======
  alias BlockScoutWeb.{
    AccessHelpers,
    Controller,
    TransactionInternalTransactionController,
    TransactionTokenTransferController,
    TransactionView
  }

  alias Explorer.{Chain, Market}
>>>>>>> 35d7887b
  alias Explorer.Chain.Cache.Transaction, as: TransactionCache
  alias Explorer.ExchangeRates.Token
  alias Phoenix.View

  @necessity_by_association %{
    :block => :optional,
    [created_contract_address: :names] => :optional,
    [from_address: :names] => :optional,
    [to_address: :names] => :optional,
    [to_address: :smart_contract] => :optional,
    :token_transfers => :optional
  }

  {:ok, burn_address_hash} = Chain.string_to_address_hash("0x0000000000000000000000000000000000000000")
  @burn_address_hash burn_address_hash

  @default_options [
    paging_options: %PagingOptions{page_size: Chain.default_page_size()},
    necessity_by_association: %{
      [created_contract_address: :names] => :optional,
      [from_address: :names] => :optional,
      [to_address: :names] => :optional,
      [created_contract_address: :smart_contract] => :optional,
      [from_address: :smart_contract] => :optional,
      [to_address: :smart_contract] => :optional
    }
  ]

  def index(conn, %{"type" => "JSON"} = params) do
    options =
      @default_options
      |> supplement_page_options(params)

    %{total_transactions_count: transactions_count, transactions: transactions} =
      Chain.recent_collated_transactions_for_rap(options)

    next_page_params = next_page_params(params, transactions_count)

    json(
      conn,
      %{
        items:
          Enum.map(transactions, fn transaction ->
            View.render_to_string(
              TransactionView,
              "_tile.html",
              transaction: transaction,
              burn_address_hash: @burn_address_hash,
              conn: conn
            )
          end),
        next_page_params: next_page_params
      }
    )
  end

  def index(conn, _params) do
    transaction_estimated_count = TransactionCache.estimated_count()

    render(
      conn,
      "index.html",
      current_path: Controller.current_full_path(conn),
      transaction_estimated_count: transaction_estimated_count
    )
  end

  def show(conn, %{"id" => transaction_hash_string, "type" => "JSON"}) do
    case Chain.string_to_transaction_hash(transaction_hash_string) do
      {:ok, transaction_hash} ->
        if Chain.transaction_has_token_transfers?(transaction_hash) do
          TransactionTokenTransferController.index(conn, %{
            "transaction_id" => transaction_hash_string,
            "type" => "JSON"
          })
        else
          TransactionInternalTransactionController.index(conn, %{
            "transaction_id" => transaction_hash_string,
            "type" => "JSON"
          })
        end

      :error ->
        set_not_found_view(conn, transaction_hash_string)
    end
  end

  def show(conn, %{"id" => id} = params) do
    with {:ok, transaction_hash} <- Chain.string_to_transaction_hash(id),
         :ok <- Chain.check_transaction_exists(transaction_hash) do
      if Chain.transaction_has_token_transfers?(transaction_hash) do
        with {:ok, transaction} <-
               Chain.hash_to_transaction(
                 transaction_hash,
                 necessity_by_association: @necessity_by_association
               ),
             {:ok, false} <- AccessHelpers.restricted_access?(to_string(transaction.from_address_hash), params),
             {:ok, false} <- AccessHelpers.restricted_access?(to_string(transaction.to_address_hash), params) do
          render(
            conn,
            "show_token_transfers.html",
            exchange_rate: Market.get_exchange_rate(Explorer.coin()) || Token.null(),
            block_height: Chain.block_height(),
            current_path: current_path(conn),
            show_token_transfers: true,
            transaction: transaction
          )
        else
          :not_found ->
            set_not_found_view(conn, id)

          :error ->
            set_invalid_view(conn, id)

          {:error, :not_found} ->
            set_not_found_view(conn, id)

          {:restricted_access, _} ->
            set_not_found_view(conn, id)
        end
      else
        with {:ok, transaction} <-
               Chain.hash_to_transaction(
                 transaction_hash,
                 necessity_by_association: @necessity_by_association
               ),
             {:ok, false} <- AccessHelpers.restricted_access?(to_string(transaction.from_address_hash), params),
             {:ok, false} <- AccessHelpers.restricted_access?(to_string(transaction.to_address_hash), params) do
          render(
            conn,
            "show_internal_transactions.html",
            exchange_rate: Market.get_exchange_rate(Explorer.coin()) || Token.null(),
            current_path: current_path(conn),
            block_height: Chain.block_height(),
            show_token_transfers: Chain.transaction_has_token_transfers?(transaction_hash),
            transaction: transaction
          )
        else
          :not_found ->
            set_not_found_view(conn, id)

          :error ->
            set_invalid_view(conn, id)

          {:error, :not_found} ->
            set_not_found_view(conn, id)

          {:restricted_access, _} ->
            set_not_found_view(conn, id)
        end
      end
    else
      :error ->
        set_invalid_view(conn, id)

      :not_found ->
        set_not_found_view(conn, id)
    end
  end

  def set_not_found_view(conn, transaction_hash_string) do
    conn
    |> put_status(404)
    |> put_view(TransactionView)
    |> render("not_found.html", transaction_hash: transaction_hash_string)
  end

  def set_invalid_view(conn, transaction_hash_string) do
    conn
    |> put_status(422)
    |> put_view(TransactionView)
    |> render("invalid.html", transaction_hash: transaction_hash_string)
  end
end<|MERGE_RESOLUTION|>--- conflicted
+++ resolved
@@ -7,10 +7,6 @@
       supplement_page_options: 2
     ]
 
-<<<<<<< HEAD
-  alias BlockScoutWeb.{AccessHelpers, Controller, TransactionView}
-  alias Explorer.{Chain, PagingOptions}
-=======
   alias BlockScoutWeb.{
     AccessHelpers,
     Controller,
@@ -19,8 +15,7 @@
     TransactionView
   }
 
-  alias Explorer.{Chain, Market}
->>>>>>> 35d7887b
+  alias Explorer.{Chain, Market, PagingOptions}
   alias Explorer.Chain.Cache.Transaction, as: TransactionCache
   alias Explorer.ExchangeRates.Token
   alias Phoenix.View
