--- conflicted
+++ resolved
@@ -351,17 +351,7 @@
 msgstr ""
 
 #, elixir-format
-<<<<<<< HEAD
-#: lib/block_scout_web/templates/address_contract/index.html.eex:137
-#: lib/block_scout_web/templates/address_contract/index.html.eex:145
-msgid "Contract Byte Code"
-msgstr ""
-
-#, elixir-format
-#: lib/block_scout_web/views/transaction_view.ex:400
-=======
 #: lib/block_scout_web/views/transaction_view.ex:351
->>>>>>> 69c4648b
 msgid "Contract Call"
 msgstr ""
 
@@ -666,11 +656,7 @@
 msgstr ""
 
 #, elixir-format
-<<<<<<< HEAD
-#: lib/block_scout_web/templates/address_contract/index.html.eex:180
-=======
 #: lib/block_scout_web/templates/address_contract/index.html.eex:197
->>>>>>> 69c4648b
 msgid "External libraries"
 msgstr ""
 
@@ -1570,15 +1556,9 @@
 
 #, elixir-format
 #: lib/block_scout_web/templates/address_contract/index.html.eex:24
-<<<<<<< HEAD
-#: lib/block_scout_web/templates/address_contract/index.html.eex:153
-#: lib/block_scout_web/templates/address_contract/index.html.eex:159
-#: lib/block_scout_web/templates/smart_contract/_functions.html.eex:13
-=======
 #: lib/block_scout_web/templates/address_contract/index.html.eex:164
 #: lib/block_scout_web/templates/address_contract/index.html.eex:176
 #: lib/block_scout_web/templates/smart_contract/_functions.html.eex:19
->>>>>>> 69c4648b
 msgid "Verify & Publish"
 msgstr ""
 
@@ -3042,7 +3022,6 @@
 msgstr ""
 
 #, elixir-format
-<<<<<<< HEAD
 #:
 #: lib/block_scout_web/templates/address_contract_verification_vyper/new.html.eex:55
 msgid "Enter the Vyper Contract Code"
@@ -3073,9 +3052,18 @@
 #, elixir-format
 #: lib/block_scout_web/templates/address_contract_verification/new.html.eex:47
 msgid "Vyper contract"
-=======
-#: lib/block_scout_web/templates/address_contract_verification/new.html.eex:40
-msgid "Sourcify: Sources and metadata JSON file"
+msgstr ""
+
+#, elixir-format
+#:
+#: lib/block_scout_web/templates/common_components/_token_transfer_type_display_name.html.eex:7
+#: lib/block_scout_web/views/transaction_view.ex:392
+msgid "Token Creation"
+msgstr ""
+
+#, elixir-format
+#: lib/block_scout_web/templates/layout/_topnav.html.eex:161
+msgid "Faucet"
 msgstr ""
 
 #, elixir-format
@@ -3093,22 +3081,10 @@
 #, elixir-format
 #: lib/block_scout_web/templates/stakes/_stakes_modal_withdraw.html.eex:76
 msgid "<p>Pending stake (stake placed on a candidate pool or placed during the current staking epoch) may be withdrawn now.</p>\n        <p>Active stake (stake available after the current epoch) can be ordered for withdrawal from the pool, and will be available to claim after the current staking epoch is complete.</p>\n        <p>If you have already ordered (and the staking window is still open), you may increase your current order by entering a positive value, or decrease your current order by entering a negative value in the box and clicking 'Order Withdrawal'. You must either keep the minimum stake amount in the pool, or order your entire stake for withdrawal.</p>\n"
->>>>>>> 69c4648b
-msgstr ""
-
-#, elixir-format
-#:
-<<<<<<< HEAD
-#: lib/block_scout_web/templates/common_components/_token_transfer_type_display_name.html.eex:7
-#: lib/block_scout_web/views/transaction_view.ex:392
-msgid "Token Creation"
-msgstr ""
-
-#, elixir-format
-#: lib/block_scout_web/templates/layout/_topnav.html.eex:161
-msgid "Faucet"
-=======
+msgstr ""
+
+#, elixir-format
+#:
 #: lib/block_scout_web/templates/stakes/_stakes_modal_become_candidate.html.eex:36
 msgid "<p>To become a candidate, your staking address must be funded with %{tokenSymbol} tokens <strong>and</strong> %{coinSymbol} coins, and your OpenEthereum node must be active and configured with the mining address you specify here.</p>\n      <p>To become a delegator, close this window and select an address from the list of pools you would like to place stake on. Click the <strong>Stake</strong> button next to the address to begin the process.</p>"
->>>>>>> 69c4648b
 msgstr ""