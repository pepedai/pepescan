defmodule BlockScoutWeb.Mixfile do
  use Mix.Project

  def project do
    [
      aliases: aliases(),
      app: :block_scout_web,
      build_path: "../../_build",
      config_path: "../../config/config.exs",
      compilers: [:phoenix, :gettext | Mix.compilers()],
      deps: deps(),
      deps_path: "../../deps",
      description: "Web interface for BlockScout.",
      dialyzer: [
        plt_add_deps: :transitive,
        ignore_warnings: "../../.dialyzer-ignore"
      ],
      elixir: "~> 1.10",
      elixirc_paths: elixirc_paths(Mix.env()),
      lockfile: "../../mix.lock",
      package: package(),
      preferred_cli_env: [
        credo: :test,
        dialyzer: :test
      ],
      start_permanent: Mix.env() == :prod,
      version: "0.0.1"
    ]
  end

  # Configuration for the OTP application.
  #
  # Type `mix help compile.app` for more information.
  def application do
    [
      mod: {BlockScoutWeb.Application, []},
      extra_applications: extra_applications()
    ]
  end

  # Specifies which paths to compile per environment.
  defp elixirc_paths(:test), do: ["test/support", "test/block_scout_web/features/pages"] ++ elixirc_paths()
  defp elixirc_paths(_), do: elixirc_paths()
  defp elixirc_paths, do: ["lib"]

  defp extra_applications,
    do: [
      :logger,
      :runtime_tools
    ]

  # Specifies your project dependencies.
  #
  # Type `mix help deps` for examples and options.
  defp deps do
    [
      # GraphQL toolkit
      {:absinthe, "~> 1.5"},
      # Integrates Absinthe subscriptions with Phoenix
      {:absinthe_phoenix, "~> 2.0.0"},
      # Plug support for Absinthe
      {:absinthe_plug, git: "https://github.com/blockscout/absinthe_plug.git", tag: "1.5.3", override: true},
      # Absinthe support for the Relay framework
      {:absinthe_relay, "~> 1.5"},
      {:bypass, "~> 1.0", only: :test},
      # To add (CORS)(https://www.w3.org/TR/cors/)
      {:cors_plug, "~> 2.0"},
      {:credo, "~> 1.5", only: :test, runtime: false},
      # For Absinthe to load data in batches
      {:dataloader, "~> 1.0.0"},
      {:dialyxir, "~> 1.1", only: [:dev, :test], runtime: false},
      # Need until https://github.com/absinthe-graphql/absinthe_relay/pull/125 is released, then can be removed
      # The current `absinthe_relay` is compatible though as shown from that PR
      {:ecto, "~> 3.3", override: true},
      {:ex_cldr, "~> 2.7"},
      {:ex_cldr_numbers, "~> 2.6"},
      {:ex_cldr_units, "~> 2.5"},
      {:cldr_utils, "~> 2.3"},
      {:ex_machina, "~> 2.1", only: [:test]},
      {:explorer, in_umbrella: true},
      {:exvcr, "~> 0.10", only: :test},
      # HTML CSS selectors for Phoenix controller tests
      {:floki, "~> 0.20.1", only: :test},
      {:flow, "~> 0.12"},
      {:gettext, "~> 0.16.1"},
      {:httpoison, "~> 1.6"},
      {:indexer, in_umbrella: true, runtime: false},
      # JSON parser and generator
      {:jason, "~> 1.0"},
      {:junit_formatter, ">= 0.0.0", only: [:test], runtime: false},
      # Log errors and application output to separate files
      {:logger_file_backend, "~> 0.0.10"},
      {:math, "~> 0.3.0"},
      {:mock, "~> 0.3.0", only: [:test], runtime: false},
      {:number, "~> 1.0.1"},
      {:phoenix, "== 1.5.6"},
      {:phoenix_ecto, "~> 4.1"},
      {:phoenix_html, "~> 2.10"},
      {:phoenix_live_reload, "~> 1.2", only: [:dev]},
      {:phoenix_pubsub, "~> 2.0"},
      # use `:cowboy` for WebServer with `:plug`
      {:plug_cowboy, "~> 2.2"},
      # Waiting for the Pretty Print to be implemented at the Jason lib
      # https://github.com/michalmuskala/jason/issues/15
<<<<<<< HEAD
      {:poison, "~> 4.0.1"},
=======
      {:poison, "~> 4.0"},
>>>>>>> f39af1c3
      {:postgrex, ">= 0.0.0"},
      # For compatibility with `prometheus_process_collector`, which hasn't been updated yet
      {:prometheus, "~> 4.0", override: true},
      # Gather methods for Phoenix requests
      {:prometheus_phoenix, "~> 1.2"},
      # Expose metrics from URL Prometheus server can scrape
      {:prometheus_plugs, "~> 1.1"},
      # OS process metrics for Prometheus
      {:prometheus_process_collector, "~> 1.3"},
      {:qrcode, "~> 0.1.0"},
      {:sobelow, ">= 0.7.0", only: [:dev, :test], runtime: false},
      # Tracing
      {:spandex, "~> 3.0"},
      # `:spandex` integration with Datadog
      {:spandex_datadog, "~> 1.0"},
      # `:spandex` tracing of `:phoenix`
      {:spandex_phoenix, "~> 1.0"},
      {:timex, "~> 3.6"},
      {:wallaby, "~> 0.28", only: :test, runtime: false},
      # `:cowboy` `~> 2.0` and Phoenix 1.4 compatibility
      {:wobserver, "~> 0.2.0", github: "poanetwork/wobserver", branch: "support-https"},
      {:phoenix_form_awesomplete, "~> 0.1.4"},
      {:ex_json_schema, "~> 0.6.2"}
    ]
  end

  # Aliases are shortcuts or tasks specific to the current project.
  # For example, to create, migrate and run the seeds file at once:
  #
  #     $ mix ecto.setup
  #
  # See the documentation for `Mix` for more info on aliases.
  defp aliases do
    [
      compile: "compile --warnings-as-errors",
      "ecto.setup": ["ecto.create", "ecto.migrate", "run priv/repo/seeds.exs"],
      "ecto.reset": ["ecto.drop", "ecto.setup"],
      test: [
        "ecto.create --quiet",
        "ecto.migrate",
        # to match behavior of `mix test` from project root, which needs to not start applications for `indexer` to
        # prevent its supervision tree from starting, which is undesirable in test
        "test --no-start"
      ]
    ]
  end

  defp package do
    [
      maintainers: ["POA Networks Ltd."],
      licenses: ["GPL 3.0"],
      links: %{"GitHub" => "https://github.com/blockscout/blockscout"}
    ]
  end
end<|MERGE_RESOLUTION|>--- conflicted
+++ resolved
@@ -102,11 +102,7 @@
       {:plug_cowboy, "~> 2.2"},
       # Waiting for the Pretty Print to be implemented at the Jason lib
       # https://github.com/michalmuskala/jason/issues/15
-<<<<<<< HEAD
       {:poison, "~> 4.0.1"},
-=======
-      {:poison, "~> 4.0"},
->>>>>>> f39af1c3
       {:postgrex, ">= 0.0.0"},
       # For compatibility with `prometheus_process_collector`, which hasn't been updated yet
       {:prometheus, "~> 4.0", override: true},
