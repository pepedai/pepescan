import AutoComplete from '@tarekraafat/autocomplete.js/dist/autoComplete.js'
import { getTextAdData, fetchTextAdData } from './ad.js'
import { DateTime } from 'luxon'

const placeHolder = 'Search by address, token symbol, name, transaction hash, or block number'
const dataSrc = async (query, id) => {
  try {
    // Loading placeholder text
    const searchInput = document
      .getElementById(id)

    searchInput.setAttribute('placeholder', 'Loading...')

    // Fetch External Data Source
    const source = await fetch(
      `/token-autocomplete?q=${query}`
    )
    const data = await source.json()
    // Post Loading placeholder text

    searchInput.setAttribute('placeholder', placeHolder)
    // Returns Fetched data
    return data
  } catch (error) {
    return error
  }
}
const resultsListElement = (list, data) => {
  const info = document.createElement('p')
  const adv = `
  <div class="ad mb-3" style="display: none;">
  <span class='ad-prefix'></span>: <img class="ad-img-url" width=20 height=20 /> <b><span class="ad-name"></span></b> - <span class="ad-short-description"></span> <a class="ad-url"><b><span class="ad-cta-button"></span></a></b>
  </div>`
  info.innerHTML = adv
  if (data.results.length > 0) {
    info.innerHTML += `Displaying <strong>${data.results.length}</strong> results`
  } else if (data.query !== '###') {
    info.innerHTML += `Found <strong>${data.matches.length}</strong> matching results for <strong>"${data.query}"</strong>`
  }

  list.prepend(info)

  fetchTextAdData()
}
const searchEngine = (query, record) => {
  if (record && (
    (record.name && record.name.toLowerCase().includes(query.toLowerCase())) ||
      (record.symbol && record.symbol.toLowerCase().includes(query.toLowerCase())) ||
      (record.address_hash && record.address_hash.toLowerCase().includes(query.toLowerCase())) ||
      (record.tx_hash && record.tx_hash.toLowerCase().includes(query.toLowerCase())) ||
      (record.block_hash && record.block_hash.toLowerCase().includes(query.toLowerCase()))
  )
  ) {
    var searchResult = `${record.address_hash || record.tx_hash || record.block_hash}<br/>`

    if (record.type === 'label') {
      searchResult += `<div class="fontawesome-icon tag"></div><span> <b>${record.name}</b></span>`
    } else {
      if (record.name) {
        searchResult += `<b>${record.name}</b>`
      }
      if (record.symbol) {
        searchResult += ` (${record.symbol})`
      }
      if (record.holder_count) {
        searchResult += ` <i>${record.holder_count} holder(s)</i>`
      }
      if (record.inserted_at) {
        searchResult += ` (${DateTime.fromISO(record.inserted_at).toLocaleString(DateTime.DATETIME_SHORT)})`
      }
    }
    var re = new RegExp(query, 'ig')
    searchResult = searchResult.replace(re, '<mark class=\'autoComplete_highlight\'>$&</mark>')
    return searchResult
  }
}
const resultItemElement = (item, data) => {
  // Modify Results Item Style
  item.style = 'display: flex; justify-content: space-between;'
  // Modify Results Item Content
  item.innerHTML = `
  <span style="text-overflow: ellipsis; white-space: nowrap; overflow: hidden;">
    ${data.match}
  </span>
  <span class="autocomplete-category">
    ${data.value.type}
  </span>`
}
const config = (id) => {
  return {
    selector: `#${id}`,
    data: {
      src: (query) => dataSrc(query, id),
      cache: false
    },
    placeHolder: placeHolder,
    searchEngine: (query, record) => searchEngine(query, record),
    threshold: 2,
    resultsList: {
      element: (list, data) => resultsListElement(list, data),
      noResults: true,
      maxResults: 100,
      tabSelect: true
    },
    resultItem: {
      element: (item, data) => resultItemElement(item, data),
      highlight: 'autoComplete_highlight'
    },
    events: {
      input: {
        focus: () => {
          if (autoCompleteJS.input.value.length) autoCompleteJS.start()
        }
      }
    }
  }
}
const autoCompleteJS = new AutoComplete(config('main-search-autocomplete'))
// eslint-disable-next-line
const autoCompleteJSMobile = new AutoComplete(config('main-search-autocomplete-mobile'))

const selection = (event) => {
  const selectionValue = event.detail.selection.value

  if (selectionValue.type === 'contract' || selectionValue.type === 'address') {
<<<<<<< HEAD
    window.location = `/address/${selectionValue.link}`
  } else if (selectionValue.type === 'token') {
    window.location = `/tokens/${selectionValue.link}`
  } else if (selectionValue.type === 'transaction') {
    window.location = `/tx/${selectionValue.link}`
  } else if (selectionValue.type === 'block') {
    window.location = `/blocks/${selectionValue.link}`
=======
    window.location = `/address/${selectionValue.address_hash}`
  } else if (selectionValue.type === 'token') {
    window.location = `/tokens/${selectionValue.address_hash}`
  } else if (selectionValue.type === 'transaction') {
    window.location = `/tx/${selectionValue.tx_hash}`
  } else if (selectionValue.type === 'block') {
    window.location = `/blocks/${selectionValue.block_hash}`
>>>>>>> 8a6a7426
  }
}

document.querySelector('#main-search-autocomplete').addEventListener('selection', function (event) {
  selection(event)
})
document.querySelector('#main-search-autocomplete-mobile').addEventListener('selection', function (event) {
  selection(event)
})

const openOnFocus = (event, type) => {
  const query = event.target.value
  if (query) {
    if (type === 'desktop') {
      autoCompleteJS.start(query)
    } else if (type === 'mobile') {
      autoCompleteJSMobile.start(query)
    }
  } else {
    getTextAdData()
      .then(({ data: adData, inHouse: _inHouse }) => {
        if (adData) {
          if (type === 'desktop') {
            autoCompleteJS.start('###')
          } else if (type === 'mobile') {
            autoCompleteJSMobile.start('###')
          }
        }
      })
  }
}

document.querySelector('#main-search-autocomplete').addEventListener('focus', function (event) {
  openOnFocus(event, 'desktop')
})

document.querySelector('#main-search-autocomplete-mobile').addEventListener('focus', function (event) {
  openOnFocus(event, 'mobile')
})<|MERGE_RESOLUTION|>--- conflicted
+++ resolved
@@ -123,15 +123,6 @@
   const selectionValue = event.detail.selection.value
 
   if (selectionValue.type === 'contract' || selectionValue.type === 'address') {
-<<<<<<< HEAD
-    window.location = `/address/${selectionValue.link}`
-  } else if (selectionValue.type === 'token') {
-    window.location = `/tokens/${selectionValue.link}`
-  } else if (selectionValue.type === 'transaction') {
-    window.location = `/tx/${selectionValue.link}`
-  } else if (selectionValue.type === 'block') {
-    window.location = `/blocks/${selectionValue.link}`
-=======
     window.location = `/address/${selectionValue.address_hash}`
   } else if (selectionValue.type === 'token') {
     window.location = `/tokens/${selectionValue.address_hash}`
@@ -139,7 +130,6 @@
     window.location = `/tx/${selectionValue.tx_hash}`
   } else if (selectionValue.type === 'block') {
     window.location = `/blocks/${selectionValue.block_hash}`
->>>>>>> 8a6a7426
   }
 }
 
