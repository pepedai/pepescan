--- conflicted
+++ resolved
@@ -1029,15 +1029,11 @@
 		color: #fff;
 	}
 
-<<<<<<< HEAD
 	.bs-label.omni {
 		background: #6ca1e2
 	}
 
-=======
-	.bs-label.omni,
 	.bs-label.validator,
->>>>>>> 024416d0
 	.bs-label.destination-eth {
 		background-color: $labels-dark;
 	}
