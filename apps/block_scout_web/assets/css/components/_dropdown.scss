--- conflicted
+++ resolved
@@ -118,7 +118,14 @@
 
 .dropdown-toggle::after {
   margin-left: 0.71em;
-<<<<<<< HEAD
+  font-size: 12px !important;
+}
+
+.token-balance-dropdown {
+  transform: none !important;
+  top: 20px !important;
+  left: unset !important;
+  width: 300px !important;
 }
 
 .dropdown-toggle.swap::after {
@@ -135,14 +142,4 @@
 
 #swapDropdownMenu {
   -webkit-appearance: caret;
-=======
-  font-size: 12px !important;
-}
-
-.token-balance-dropdown {
-  transform: none !important;
-  top: 20px !important;
-  left: unset !important;
-  width: 300px !important;
->>>>>>> 8588e15e
 }