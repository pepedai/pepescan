defmodule Explorer.Etherscan.Logs do
  @moduledoc """
  This module contains functions for working with logs, as they pertain to the
  `Explorer.Etherscan` context.

  """

  import Ecto.Query, only: [from: 2, where: 3, subquery: 1, order_by: 3, union: 2]

  alias Explorer.Chain
  alias Explorer.Chain.{Block, InternalTransaction, Log, Transaction}
  alias Explorer.Repo

  @base_filter %{
    from_block: nil,
    to_block: nil,
    address_hash: nil,
    first_topic: nil,
    second_topic: nil,
    third_topic: nil,
    fourth_topic: nil,
    topic0_1_opr: nil,
    topic0_2_opr: nil,
    topic0_3_opr: nil,
    topic1_2_opr: nil,
    topic1_3_opr: nil,
    topic2_3_opr: nil
  }

  @log_fields [
    :data,
    :first_topic,
    :second_topic,
    :third_topic,
    :fourth_topic,
    :index,
    :address_hash,
    :transaction_hash,
    :type
  ]

  @default_paging_options %{block_number: nil, transaction_index: nil, log_index: nil}

  @doc """
  Gets a list of logs that meet the criteria in a given filter map.

  Required filter parameters:

  * `from_block`
  * `to_block`
  * `address_hash` and/or `{x}_topic`
  * When multiple `{x}_topic` params are provided, then the corresponding
  `topic{x}_{x}_opr` param is required. For example, if "first_topic" and
  "second_topic" are provided, then "topic0_1_opr" is required.

  Supported `{x}_topic`s:

  * first_topic
  * second_topic
  * third_topic
  * fourth_topic

  Supported `topic{x}_{x}_opr`s:

  * topic0_1_opr
  * topic0_2_opr
  * topic0_3_opr
  * topic1_2_opr
  * topic1_3_opr
  * topic2_3_opr

  """
  @spec list_logs(map()) :: [map()]
  def list_logs(filter, paging_options \\ @default_paging_options)

  def list_logs(%{address_hash: address_hash} = filter, paging_options) when not is_nil(address_hash) do
    paging_options = if is_nil(paging_options), do: @default_paging_options, else: paging_options
    prepared_filter = Map.merge(@base_filter, filter)

    logs_query = where_topic_match(Log, prepared_filter)

    query_to_address_hash_wrapped =
      logs_query
      |> internal_transaction_query(:to_address_hash, prepared_filter, address_hash)
      |> Chain.wrapped_union_subquery()

    query_from_address_hash_wrapped =
      logs_query
      |> internal_transaction_query(:from_address_hash, prepared_filter, address_hash)
      |> Chain.wrapped_union_subquery()

    query_created_contract_address_hash_wrapped =
      logs_query
      |> internal_transaction_query(:created_contract_address_hash, prepared_filter, address_hash)
      |> Chain.wrapped_union_subquery()

    internal_transaction_log_query =
<<<<<<< HEAD
      query_to_address_hash_wrapped
      |> union(^query_from_address_hash_wrapped)
      |> union(^query_created_contract_address_hash_wrapped)
=======
      from(internal_transaction in InternalTransaction.where_nonpending_block(),
        join: transaction in assoc(internal_transaction, :transaction),
        join: log in ^logs_query,
        on: log.transaction_hash == internal_transaction.transaction_hash,
        where: internal_transaction.block_number >= ^prepared_filter.from_block,
        where: internal_transaction.block_number <= ^prepared_filter.to_block,
        where:
          internal_transaction.to_address_hash == ^address_hash or
            internal_transaction.from_address_hash == ^address_hash or
            internal_transaction.created_contract_address_hash == ^address_hash,
        select:
          merge(map(log, ^@log_fields), %{
            gas_price: transaction.gas_price,
            gas_used: transaction.gas_used,
            transaction_index: transaction.index,
            block_number: transaction.block_number
          })
      )
>>>>>>> 26b8b7b4

    all_transaction_logs_query =
      from(transaction in Transaction,
        join: log in ^logs_query,
        on: log.transaction_hash == transaction.hash,
        where: transaction.block_number >= ^prepared_filter.from_block,
        where: transaction.block_number <= ^prepared_filter.to_block,
        where:
          transaction.to_address_hash == ^address_hash or
            transaction.from_address_hash == ^address_hash or
            transaction.created_contract_address_hash == ^address_hash,
        select: map(log, ^@log_fields),
        select_merge: map(transaction, [:gas_price, :gas_used, :block_number]),
        select_merge: %{
          transaction_index: transaction.index
        },
        union: ^internal_transaction_log_query
      )

    query_with_blocks =
      from(log_transaction_data in subquery(all_transaction_logs_query),
        join: block in Block,
        on: block.number == log_transaction_data.block_number,
        where: log_transaction_data.address_hash == ^address_hash,
        order_by: block.number,
        limit: 1000,
        select_merge: %{
          block_timestamp: block.timestamp,
          block_consensus: block.consensus,
          block_hash: block.hash
        }
      )

    query_with_consensus =
      if Map.get(filter, :allow_non_consensus) do
        query_with_blocks
      else
        from([_, block] in query_with_blocks,
          where: block.consensus == true
        )
      end

    query_with_consensus
    |> order_by([log], asc: log.index)
    |> page_logs(paging_options)
    |> Repo.all()
  end

  # Since address_hash was not present, we know that a
  # topic filter has been applied, so we use a different
  # query that is optimized for a logs filter over an
  # address_hash
  def list_logs(filter, paging_options) do
    paging_options = if is_nil(paging_options), do: @default_paging_options, else: paging_options
    prepared_filter = Map.merge(@base_filter, filter)

    logs_query = where_topic_match(Log, prepared_filter)

    block_transaction_query =
      from(transaction in Transaction,
        join: block in assoc(transaction, :block),
        where: block.number >= ^prepared_filter.from_block,
        where: block.number <= ^prepared_filter.to_block,
        select: %{
          transaction_hash: transaction.hash,
          gas_price: transaction.gas_price,
          gas_used: transaction.gas_used,
          transaction_index: transaction.index,
          block_hash: block.hash,
          block_number: block.number,
          block_timestamp: block.timestamp,
          block_consensus: block.consensus
        }
      )

    query_with_consensus =
      if Map.get(filter, :allow_non_consensus) do
        block_transaction_query
      else
        from([_, block] in block_transaction_query,
          where: block.consensus == true
        )
      end

    query_with_block_transaction_data =
      from(log in logs_query,
        join: block_transaction_data in subquery(query_with_consensus),
        on: block_transaction_data.transaction_hash == log.transaction_hash,
        order_by: block_transaction_data.block_number,
        limit: 1000,
        select: block_transaction_data,
        select_merge: map(log, ^@log_fields)
      )

    query_with_block_transaction_data
    |> order_by([log], asc: log.index)
    |> page_logs(paging_options)
    |> Repo.all()
  end

  @topics [
    :first_topic,
    :second_topic,
    :third_topic,
    :fourth_topic
  ]

  @topic_operations %{
    topic0_1_opr: {:first_topic, :second_topic},
    topic0_2_opr: {:first_topic, :third_topic},
    topic0_3_opr: {:first_topic, :fourth_topic},
    topic1_2_opr: {:second_topic, :third_topic},
    topic1_3_opr: {:second_topic, :fourth_topic},
    topic2_3_opr: {:third_topic, :fourth_topic}
  }

  defp where_topic_match(query, filter) do
    case Enum.filter(@topics, &filter[&1]) do
      [] ->
        query

      [topic] ->
        where(query, [l], field(l, ^topic) in ^List.wrap(filter[topic]))

      _ ->
        where_multiple_topics_match(query, filter)
    end
  end

  defp where_multiple_topics_match(query, filter) do
    Enum.reduce(Map.keys(@topic_operations), query, fn topic_operation, acc_query ->
      where_multiple_topics_match(acc_query, filter, topic_operation, filter[topic_operation])
    end)
  end

  defp where_multiple_topics_match(query, filter, topic_operation, "and") do
    {topic_a, topic_b} = @topic_operations[topic_operation]
    where(query, [l], field(l, ^topic_a) == ^filter[topic_a] and field(l, ^topic_b) in ^List.wrap(filter[topic_b]))
  end

  defp where_multiple_topics_match(query, filter, topic_operation, "or") do
    {topic_a, topic_b} = @topic_operations[topic_operation]
    where(query, [l], field(l, ^topic_a) == ^filter[topic_a] or field(l, ^topic_b) in ^List.wrap(filter[topic_b]))
  end

  defp where_multiple_topics_match(query, _, _, _), do: query

  defp page_logs(query, %{block_number: nil, transaction_index: nil, log_index: nil}) do
    query
  end

  defp page_logs(query, %{block_number: block_number, transaction_index: transaction_index, log_index: log_index}) do
    from(
      data in query,
      where:
        data.index > ^log_index and data.block_number >= ^block_number and
          data.transaction_index >= ^transaction_index
    )
  end

  defp internal_transaction_query(logs_query, direction, prepared_filter, address_hash) do
    from(internal_transaction in InternalTransaction,
      join: transaction in assoc(internal_transaction, :transaction),
      join: log in ^logs_query,
      on: log.transaction_hash == internal_transaction.transaction_hash,
      where: internal_transaction.block_number >= ^prepared_filter.from_block,
      where: internal_transaction.block_number <= ^prepared_filter.to_block,
      select:
        merge(map(log, ^@log_fields), %{
          gas_price: transaction.gas_price,
          gas_used: transaction.gas_used,
          transaction_index: transaction.index,
          block_number: transaction.block_number
        })
    )
    |> InternalTransaction.where_address_fields_match(address_hash, direction)
  end
end<|MERGE_RESOLUTION|>--- conflicted
+++ resolved
@@ -95,30 +95,9 @@
       |> Chain.wrapped_union_subquery()
 
     internal_transaction_log_query =
-<<<<<<< HEAD
       query_to_address_hash_wrapped
       |> union(^query_from_address_hash_wrapped)
       |> union(^query_created_contract_address_hash_wrapped)
-=======
-      from(internal_transaction in InternalTransaction.where_nonpending_block(),
-        join: transaction in assoc(internal_transaction, :transaction),
-        join: log in ^logs_query,
-        on: log.transaction_hash == internal_transaction.transaction_hash,
-        where: internal_transaction.block_number >= ^prepared_filter.from_block,
-        where: internal_transaction.block_number <= ^prepared_filter.to_block,
-        where:
-          internal_transaction.to_address_hash == ^address_hash or
-            internal_transaction.from_address_hash == ^address_hash or
-            internal_transaction.created_contract_address_hash == ^address_hash,
-        select:
-          merge(map(log, ^@log_fields), %{
-            gas_price: transaction.gas_price,
-            gas_used: transaction.gas_used,
-            transaction_index: transaction.index,
-            block_number: transaction.block_number
-          })
-      )
->>>>>>> 26b8b7b4
 
     all_transaction_logs_query =
       from(transaction in Transaction,
@@ -280,7 +259,7 @@
   end
 
   defp internal_transaction_query(logs_query, direction, prepared_filter, address_hash) do
-    from(internal_transaction in InternalTransaction,
+    from(internal_transaction in InternalTransaction.where_nonpending_block(),
       join: transaction in assoc(internal_transaction, :transaction),
       join: log in ^logs_query,
       on: log.transaction_hash == internal_transaction.transaction_hash,
