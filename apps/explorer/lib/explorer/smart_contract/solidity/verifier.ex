# credo:disable-for-this-file
defmodule Explorer.SmartContract.Solidity.Verifier do
  @moduledoc """
  Module responsible to verify the Smart Contract.

  Given a contract source code the bytecode will be generated  and matched
  against the existing Creation Address Bytecode, if it matches the contract is
  then Verified.
  """

  alias ABI.{FunctionSelector, TypeDecoder}
  alias Explorer.Chain
  alias Explorer.SmartContract.Solidity.CodeCompiler

  require Logger

  @bytecode_hash_options ["default", "none", "bzzr1"]

  def evaluate_authenticity(_, %{"name" => ""}), do: {:error, :name}

  def evaluate_authenticity(_, %{"contract_source_code" => ""}),
    do: {:error, :contract_source_code}

  def evaluate_authenticity(address_hash, params) do
    try do
      latest_evm_version = List.last(CodeCompiler.allowed_evm_versions())
      evm_version = Map.get(params, "evm_version", latest_evm_version)

      all_versions = [evm_version | previous_evm_versions(evm_version)]

      all_versions_extra = all_versions ++ [evm_version]

<<<<<<< HEAD
      result =
        Enum.reduce_while(all_versions_extra, false, fn version, acc ->
          case acc do
            {:ok, _} = result ->
              {:cont, result}

            {:error, :compiler_version} ->
              {:halt, acc}

            {:error, :name} ->
              {:halt, acc}

            _ ->
              cur_params = Map.put(params, "evm_version", version)
              {:cont, verify(address_hash, cur_params)}
          end
        end)

      debug_contract_verification_with_sentry(result, params, address_hash)
      result
    rescue
      exception ->
        Sentry.capture_exception(exception,
          stacktrace: __STACKTRACE__,
          extra: %{address_hash: address_hash, params: params}
        )
    end
  end

  defp debug_contract_verification_with_sentry(result, params, address_hash) do
    if !match?({:ok, _}, result) do
      Sentry.capture_message("verification failed",
        extra: %{
          result: Kernel.inspect(result, limit: :infinity, printable_limit: :infinity),
          params: params,
          address_hash: address_hash
        }
      )
    end
  end

  defp debug_contract_json_verification_with_sentry(result, params, address_hash, json) do
    if !match?({:ok, _, _}, result) do
      Sentry.capture_message("json verification failed",
        extra: %{
          result: Kernel.inspect(result, limit: :infinity, printable_limit: :infinity),
          params: params,
          address_hash: address_hash,
          json_input: json
        }
      )
=======
      Enum.reduce_while(all_versions_extra, false, fn version, acc ->
        case acc do
          {:ok, _} = result ->
            {:cont, result}

          {:error, error}
          when error in [:name, :no_creation_data, :deployed_bytecode, :compiler_version, :constructor_arguments] ->
            {:halt, acc}

          _ ->
            cur_params = Map.put(params, "evm_version", version)
            {:cont, verify(address_hash, cur_params)}
        end
      end)
    rescue
      exception ->
        Logger.error(fn ->
          [
            "Error while verifying smart-contract address: #{address_hash}, params: #{inspect(params, limit: :infinity, printable_limit: :infinity)}: ",
            Exception.format(:error, exception)
          ]
        end)
>>>>>>> cb61231b
    end
  end

  def evaluate_authenticity_via_standard_json_input(address_hash, params, json_input) do
    try do
<<<<<<< HEAD
      result = verify(address_hash, params, json_input)
      debug_contract_json_verification_with_sentry(result, params, address_hash, json_input)
      result
    rescue
      exception ->
        Sentry.capture_exception(exception,
          stacktrace: __STACKTRACE__,
          extra: %{address_hash: address_hash, params: params, json_input: json_input}
        )
=======
      verify(address_hash, params, json_input)
    rescue
      exception ->
        Logger.error(fn ->
          [
            "Error while verifying smart-contract address: #{address_hash}, params: #{inspect(params, limit: :infinity, printable_limit: :infinity)}, json_input: #{inspect(json_input, limit: :infinity, printable_limit: :infinity)}: ",
            Exception.format(:error, exception)
          ]
        end)
>>>>>>> cb61231b
    end
  end

  defp verify(address_hash, params, json_input) do
    name = Map.get(params, "name", "")
    compiler_version = Map.fetch!(params, "compiler_version")
    constructor_arguments = Map.get(params, "constructor_arguments", "")
    autodetect_constructor_arguments = params |> Map.get("autodetect_constructor_args", "false") |> parse_boolean()

    solc_output =
      CodeCompiler.run(
        [
          name: name,
          compiler_version: compiler_version
        ],
        json_input
      )

    case solc_output do
      {:ok, candidates} ->
        case Jason.decode(json_input) do
          {:ok, map_json_input} ->
            Enum.reduce_while(candidates, %{}, fn candidate, _acc ->
              file_path = candidate["file_path"]
              source_code = map_json_input["sources"][file_path]["content"]
              contract_name = candidate["name"]

              case compare_bytecodes(
                     candidate,
                     address_hash,
                     constructor_arguments,
                     autodetect_constructor_arguments
                   ) do
                {:ok, verified_data} ->
                  secondary_sources =
                    for {file, %{"content" => source}} <- map_json_input["sources"],
                        file != file_path,
                        do: %{"file_name" => file, "contract_source_code" => source, "address_hash" => address_hash}

                  additional_params =
                    map_json_input
                    |> extract_settings_from_json()
                    |> Map.put("contract_source_code", source_code)
                    |> Map.put("file_path", file_path)
                    |> Map.put("name", contract_name)
                    |> Map.put("secondary_sources", secondary_sources)

                  {:halt, {:ok, verified_data, additional_params}}

                err ->
                  {:cont, {:error, err}}
              end
            end)

          _ ->
            {:error, :json}
        end

      error_response ->
        error_response
    end
  end

  defp extract_settings_from_json(json_input) when is_map(json_input) do
    %{"enabled" => optimization, "runs" => optimization_runs} = json_input["settings"]["optimizer"]

    %{"optimization" => optimization}
    |> (&if(parse_boolean(optimization), do: Map.put(&1, "optimization_runs", optimization_runs), else: &1)).()
  end

  defp verify(address_hash, params) do
    name = Map.fetch!(params, "name")
    contract_source_code = Map.fetch!(params, "contract_source_code")
    optimization = Map.fetch!(params, "optimization")
    compiler_version = Map.fetch!(params, "compiler_version")
    external_libraries = Map.get(params, "external_libraries", %{})
    constructor_arguments = Map.get(params, "constructor_arguments", "")
    evm_version = Map.get(params, "evm_version")
    optimization_runs = Map.get(params, "optimization_runs", 200)
    autodetect_constructor_arguments = params |> Map.get("autodetect_constructor_args", "false") |> parse_boolean()

    if is_compiler_version_at_least_0_6_0?(compiler_version) do
      Enum.reduce_while(@bytecode_hash_options, false, fn option, acc ->
        case acc do
          {:ok, _} = result ->
            {:halt, result}

          {:error, error}
          when error in [:name, :no_creation_data, :deployed_bytecode, :compiler_version, :constructor_arguments] ->
            {:halt, acc}

          _ ->
            solc_output =
              CodeCompiler.run(
                name: name,
                compiler_version: compiler_version,
                code: contract_source_code,
                optimize: optimization,
                optimization_runs: optimization_runs,
                evm_version: evm_version,
                external_libs: external_libraries,
                bytecode_hash: option
              )

            {:cont,
             compare_bytecodes(
               solc_output,
               address_hash,
               constructor_arguments,
               autodetect_constructor_arguments
             )}
        end
      end)
    else
      solc_output =
        CodeCompiler.run(
          name: name,
          compiler_version: compiler_version,
          code: contract_source_code,
          optimize: optimization,
          optimization_runs: optimization_runs,
          evm_version: evm_version,
          external_libs: external_libraries
        )

      compare_bytecodes(
        solc_output,
        address_hash,
        constructor_arguments,
        autodetect_constructor_arguments
      )
    end
  end

  defp is_compiler_version_at_least_0_6_0?("latest"), do: true

  defp is_compiler_version_at_least_0_6_0?(compiler_version) do
    [version, _] = compiler_version |> String.split("+", parts: 2)

    digits =
      version
      |> String.replace("v", "")
      |> String.split(".")
      |> Enum.map(fn str ->
        {num, _} = Integer.parse(str)
        num
      end)

    Enum.fetch!(digits, 0) > 0 || Enum.fetch!(digits, 1) >= 6
  end

  defp compare_bytecodes({:error, :name}, _, _, _), do: {:error, :name}
  defp compare_bytecodes({:error, _}, _, _, _), do: {:error, :compilation}

  defp compare_bytecodes({:error, _, error_message}, _, _, _) do
    {:error, :compilation, error_message}
  end

  defp compare_bytecodes(
         %{"abi" => abi, "bytecode" => bytecode, "deployedBytecode" => deployed_bytecode},
         address_hash,
         arguments_data,
         autodetect_constructor_arguments
       ),
       do:
         compare_bytecodes(
           {:ok, %{"abi" => abi, "bytecode" => bytecode, "deployedBytecode" => deployed_bytecode}},
           address_hash,
           arguments_data,
           autodetect_constructor_arguments
         )

  defp compare_bytecodes(
         {:ok, %{"abi" => abi, "bytecode" => bytecode, "deployedBytecode" => deployed_bytecode}},
         address_hash,
         arguments_data,
         autodetect_constructor_arguments
       ) do
    %{
      "metadata_hash_with_length" => local_meta,
      "trimmed_bytecode" => local_bytecode_without_meta,
      "compiler_version" => solc_local
    } = extract_bytecode_and_metadata_hash(bytecode, deployed_bytecode)

    bc_deployed_bytecode = Chain.smart_contract_bytecode(address_hash)

    bc_creation_tx_input =
      case Chain.smart_contract_creation_tx_bytecode(address_hash) do
        %{init: init, created_contract_code: _created_contract_code} ->
          "0x" <> init_without_0x = init
          init_without_0x

        _ ->
          ""
      end

    %{
      "metadata_hash_with_length" => bc_meta,
      "trimmed_bytecode" => bc_creation_tx_input_without_meta,
      "compiler_version" => solc_bc
    } = extract_bytecode_and_metadata_hash(bc_creation_tx_input, bc_deployed_bytecode)

    bc_replaced_local =
      String.replace(bc_creation_tx_input_without_meta, local_bytecode_without_meta, "", global: false)

    has_constructor_with_params? = has_constructor_with_params?(abi)

    is_constructor_args_valid? =
      if has_constructor_with_params?, do: parse_constructor_and_return_check_function(abi), else: fn _ -> false end

    empty_constructor_arguments = arguments_data == "" or arguments_data == nil

    cond do
      bc_creation_tx_input == "" ->
        {:error, :no_creation_data}

      !String.contains?(bc_creation_tx_input, bc_meta) || bc_deployed_bytecode in ["", "0x"] ->
        {:error, :deployed_bytecode}

      solc_local != solc_bc ->
        {:error, :compiler_version}

      !String.contains?(bc_creation_tx_input_without_meta, local_bytecode_without_meta) ->
        {:error, :generated_bytecode}

      bc_replaced_local == "" && !has_constructor_with_params? ->
        {:ok, %{abi: abi}}

      bc_replaced_local != "" && has_constructor_with_params? && is_constructor_args_valid?.(bc_replaced_local) &&
          autodetect_constructor_arguments ->
        {:ok, %{abi: abi, constructor_arguments: bc_replaced_local}}

      has_constructor_with_params? && autodetect_constructor_arguments &&
          ((bc_replaced_local != "" && !is_constructor_args_valid?.(bc_replaced_local)) || bc_replaced_local == "") ->
        {:error, :autodetect_constructor_arguments_failed}

      has_constructor_with_params? &&
          (empty_constructor_arguments || !String.contains?(bc_creation_tx_input, arguments_data)) ->
        {:error, :constructor_arguments}

      has_constructor_with_params? && is_constructor_args_valid?.(arguments_data) &&
          (bc_replaced_local == arguments_data ||
             check_users_constructor_args_validity(bc_creation_tx_input, bytecode, bc_meta, local_meta, arguments_data)) ->
        {:ok, %{abi: abi, constructor_arguments: arguments_data}}

      try_library_verification(local_bytecode_without_meta, bc_creation_tx_input_without_meta) ->
        {:ok, %{abi: abi}}

      true ->
        {:error, :unknown_error}
    end
  end

  defp check_users_constructor_args_validity(bc_bytecode, local_bytecode, bc_splitter, local_splitter, user_arguments) do
    clear_bc_bytecode = bc_bytecode |> replace_last_occurence(user_arguments) |> replace_last_occurence(bc_splitter)
    clear_local_bytecode = replace_last_occurence(local_bytecode, local_splitter)
    clear_bc_bytecode == clear_local_bytecode
  end

  defp replace_last_occurence(where, what) when is_binary(where) and is_binary(what) do
    where
    |> String.reverse()
    |> String.replace(String.reverse(what), "", global: false)
    |> String.reverse()
  end

  defp replace_last_occurence(_, _), do: nil

  defp parse_constructor_and_return_check_function(abi) do
    constructor_abi = Enum.find(abi, fn el -> el["type"] == "constructor" && el["inputs"] != [] end)

    input_types = Enum.map(constructor_abi["inputs"], &FunctionSelector.parse_specification_type/1)

    fn assumed_arguments ->
      try do
        _ =
          assumed_arguments
          |> Base.decode16!(case: :mixed)
          |> TypeDecoder.decode_raw(input_types)

        assumed_arguments
      rescue
        _ ->
          false
      end
    end
  end

  defp extract_meta_from_deployed_bytecode(code_unknown_case) do
    with true <- is_binary(code_unknown_case),
         code <- String.downcase(code_unknown_case),
         last_2_bytes <- code |> String.slice(-4..-1),
         {meta_length, ""} <- last_2_bytes |> Integer.parse(16),
         meta <- String.slice(code, (-(meta_length + 2) * 2)..-5) do
      {meta, last_2_bytes}
    else
      _ ->
        {"", ""}
    end
  end

  defp decode_meta(meta) do
    with {:ok, meta_raw_binary} <- Base.decode16(meta, case: :lower),
         {:ok, decoded_meta, _remain} <- CBOR.decode(meta_raw_binary) do
      decoded_meta
    else
      _ ->
        %{}
    end
  end

  # 730000000000000000000000000000000000000000 - default library address that returned by the compiler
  defp try_library_verification(
         "730000000000000000000000000000000000000000" <> bytecode,
         <<_address::binary-size(42)>> <> bytecode
       ) do
    true
  end

  defp try_library_verification(_, _) do
    false
  end

  @doc """
  In order to discover the bytecode we need to remove the `swarm source` from
  the hash.

  For more information on the swarm hash, check out:
  https://solidity.readthedocs.io/en/v0.5.3/metadata.html#encoding-of-the-metadata-hash-in-the-bytecode
  """
  def extract_bytecode_and_metadata_hash("0x" <> bytecode, deployed_bytecode) do
    extract_bytecode_and_metadata_hash(bytecode, deployed_bytecode)
  end

  def extract_bytecode_and_metadata_hash(bytecode, deployed_bytecode) do
    {meta, meta_length} = extract_meta_from_deployed_bytecode(deployed_bytecode)

    solc = decode_meta(meta)["solc"]

    bytecode_without_meta =
      bytecode
      |> replace_last_occurence(meta <> meta_length)

    %{
      "metadata_hash_with_length" => meta <> meta_length,
      "trimmed_bytecode" => bytecode_without_meta,
      "compiler_version" => solc
    }
  end

  def previous_evm_versions(current_evm_version) do
    index = Enum.find_index(CodeCompiler.allowed_evm_versions(), fn el -> el == current_evm_version end)

    cond do
      index == 0 ->
        []

      index == 1 ->
        [List.first(CodeCompiler.allowed_evm_versions())]

      true ->
        [
          Enum.at(CodeCompiler.allowed_evm_versions(), index - 1),
          Enum.at(CodeCompiler.allowed_evm_versions(), index - 2)
        ]
    end
  end

  defp has_constructor_with_params?(abi) do
    Enum.any?(abi, fn el -> el["type"] == "constructor" && el["inputs"] != [] end)
  end

  defp parse_boolean("true"), do: true
  defp parse_boolean("false"), do: false

  defp parse_boolean(true), do: true
  defp parse_boolean(false), do: false
end<|MERGE_RESOLUTION|>--- conflicted
+++ resolved
@@ -30,7 +30,6 @@
 
       all_versions_extra = all_versions ++ [evm_version]
 
-<<<<<<< HEAD
       result =
         Enum.reduce_while(all_versions_extra, false, fn version, acc ->
           case acc do
@@ -53,6 +52,13 @@
       result
     rescue
       exception ->
+        Logger.error(fn ->
+          [
+            "Error while verifying smart-contract address: #{address_hash}, params: #{inspect(params, limit: :infinity, printable_limit: :infinity)}: ",
+            Exception.format(:error, exception)
+          ]
+        end)
+
         Sentry.capture_exception(exception,
           stacktrace: __STACKTRACE__,
           extra: %{address_hash: address_hash, params: params}
@@ -82,47 +88,14 @@
           json_input: json
         }
       )
-=======
-      Enum.reduce_while(all_versions_extra, false, fn version, acc ->
-        case acc do
-          {:ok, _} = result ->
-            {:cont, result}
-
-          {:error, error}
-          when error in [:name, :no_creation_data, :deployed_bytecode, :compiler_version, :constructor_arguments] ->
-            {:halt, acc}
-
-          _ ->
-            cur_params = Map.put(params, "evm_version", version)
-            {:cont, verify(address_hash, cur_params)}
-        end
-      end)
-    rescue
-      exception ->
-        Logger.error(fn ->
-          [
-            "Error while verifying smart-contract address: #{address_hash}, params: #{inspect(params, limit: :infinity, printable_limit: :infinity)}: ",
-            Exception.format(:error, exception)
-          ]
-        end)
->>>>>>> cb61231b
     end
   end
 
   def evaluate_authenticity_via_standard_json_input(address_hash, params, json_input) do
     try do
-<<<<<<< HEAD
       result = verify(address_hash, params, json_input)
       debug_contract_json_verification_with_sentry(result, params, address_hash, json_input)
       result
-    rescue
-      exception ->
-        Sentry.capture_exception(exception,
-          stacktrace: __STACKTRACE__,
-          extra: %{address_hash: address_hash, params: params, json_input: json_input}
-        )
-=======
-      verify(address_hash, params, json_input)
     rescue
       exception ->
         Logger.error(fn ->
@@ -131,7 +104,11 @@
             Exception.format(:error, exception)
           ]
         end)
->>>>>>> cb61231b
+
+        Sentry.capture_exception(exception,
+          stacktrace: __STACKTRACE__,
+          extra: %{address_hash: address_hash, params: params, json_input: json_input}
+        )
     end
   end
 
