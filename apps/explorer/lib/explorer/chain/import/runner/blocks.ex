defmodule Explorer.Chain.Import.Runner.Blocks do
  @moduledoc """
  Bulk imports `t:Explorer.Chain.Block.t/0`.
  """

  require Ecto.Query
  require Logger

  import Ecto.Query, only: [from: 2, subquery: 1]

  alias Ecto.{Changeset, Multi, Repo}
  alias Explorer.Chain.{Address, Block, Import, PendingBlockOperation, Transaction}
  alias Explorer.Chain.Block.Reward
  alias Explorer.Chain.Import.Runner
  alias Explorer.Chain.Import.Runner.Address.CurrentTokenBalances
  alias Explorer.Chain.Import.Runner.Tokens
  alias Explorer.Repo, as: ExplorerRepo

  @behaviour Runner

  # milliseconds
  @timeout 60_000

  @type imported :: [Block.t()]

  @impl Runner
  def ecto_schema_module, do: Block

  @impl Runner
  def option_key, do: :blocks

  @impl Runner
  def imported_table_row do
    %{
      value_type: "[#{ecto_schema_module()}.t()]",
      value_description: "List of `t:#{ecto_schema_module()}.t/0`s"
    }
  end

  @impl Runner
  def run(multi, changes_list, %{timestamps: timestamps} = options) do
    Logger.info(["### Blocks run STARTED ###"])

    insert_options =
      options
      |> Map.get(option_key(), %{})
      |> Map.take(~w(on_conflict timeout)a)
      |> Map.put_new(:timeout, @timeout)
      |> Map.put(:timestamps, timestamps)

    hashes = Enum.map(changes_list, & &1.hash)

    minimal_block_height = trace_minimal_block_height()

    hashes_for_pending_block_operations =
      if minimal_block_height > 0 do
        changes_list
        |> Enum.filter(&(&1.number >= minimal_block_height))
        |> Enum.map(& &1.hash)
      else
        hashes
      end

    consensus_block_numbers = consensus_block_numbers(changes_list)

    # Enforce ShareLocks tables order (see docs: sharelocks.md)
    multi
    |> Multi.run(:lose_consensus, fn repo, _ ->
      {:ok, nonconsensus_items} = lose_consensus(repo, hashes, consensus_block_numbers, changes_list, insert_options)

      nonconsensus_hashes =
        if minimal_block_height > 0 do
          nonconsensus_items
          |> Enum.filter(fn {number, _hash} -> number >= minimal_block_height end)
          |> Enum.map(fn {_number, hash} -> hash end)
        else
          hashes
        end

      {:ok, nonconsensus_hashes}
    end)
    |> Multi.run(:blocks, fn repo, _ ->
      # Note, needs to be executed after `lose_consensus` for lock acquisition
      insert(repo, changes_list, insert_options)
    end)
    |> Multi.run(:new_pending_operations, fn repo, %{lose_consensus: nonconsensus_hashes} ->
      new_pending_operations(repo, nonconsensus_hashes, hashes_for_pending_block_operations, insert_options)
    end)
    |> Multi.run(:uncle_fetched_block_second_degree_relations, fn repo, _ ->
      update_block_second_degree_relations(repo, hashes, %{
        timeout:
          options[Runner.Block.SecondDegreeRelations.option_key()][:timeout] ||
            Runner.Block.SecondDegreeRelations.timeout(),
        timestamps: timestamps
      })
    end)
    |> Multi.run(:delete_rewards, fn repo, _ ->
      delete_rewards(repo, changes_list, insert_options)
    end)
    |> Multi.run(:fork_transactions, fn repo, _ ->
      fork_transactions(%{
        repo: repo,
        timeout: options[Runner.Transactions.option_key()][:timeout] || Runner.Transactions.timeout(),
        timestamps: timestamps,
        blocks_changes: changes_list
      })
    end)
    |> Multi.run(:derive_transaction_forks, fn repo, %{fork_transactions: transactions} ->
      derive_transaction_forks(%{
        repo: repo,
        timeout: options[Runner.Transaction.Forks.option_key()][:timeout] || Runner.Transaction.Forks.timeout(),
        timestamps: timestamps,
        transactions: transactions
      })
    end)
    |> Multi.run(:acquire_contract_address_tokens, fn repo, _ ->
      acquire_contract_address_tokens(repo, consensus_block_numbers)
    end)
    |> Multi.run(:delete_address_token_balances, fn repo, _ ->
      delete_address_token_balances(repo, consensus_block_numbers, insert_options)
    end)
    |> Multi.run(:delete_address_current_token_balances, fn repo, _ ->
      delete_address_current_token_balances(repo, consensus_block_numbers, insert_options)
    end)
    |> Multi.run(:derive_address_current_token_balances, fn repo,
                                                            %{
                                                              delete_address_current_token_balances:
                                                                deleted_address_current_token_balances
                                                            } ->
      derive_address_current_token_balances(repo, deleted_address_current_token_balances, insert_options)
    end)
    |> Multi.run(:blocks_update_token_holder_counts, fn repo,
                                                        %{
                                                          delete_address_current_token_balances: deleted,
                                                          derive_address_current_token_balances: inserted
                                                        } ->
      deltas = CurrentTokenBalances.token_holder_count_deltas(%{deleted: deleted, inserted: inserted})
      Tokens.update_holder_counts_with_deltas(repo, deltas, insert_options)
    end)
  end

  @impl Runner
  def timeout, do: @timeout

  defp acquire_contract_address_tokens(repo, consensus_block_numbers) do
    Logger.info(["### Blocks acquire_contract_address_tokens started ###"])

    query =
      from(ctb in Address.CurrentTokenBalance,
        where: ctb.block_number in ^consensus_block_numbers,
        select: {ctb.token_contract_address_hash, ctb.token_id},
        distinct: [ctb.token_contract_address_hash, ctb.token_id]
      )

    contract_address_hashes_and_token_ids = repo.all(query)

    Tokens.acquire_contract_address_tokens(repo, contract_address_hashes_and_token_ids)
  end

  defp fork_transactions(%{
         repo: repo,
         timeout: timeout,
         timestamps: %{updated_at: updated_at},
         blocks_changes: blocks_changes
       }) do
    Logger.info(["### Blocks fork_transactions started ###"])

    query =
      from(
        transaction in where_forked(blocks_changes),
        select: transaction,
        # Enforce Transaction ShareLocks order (see docs: sharelocks.md)
        order_by: [asc: :hash],
        lock: "FOR UPDATE"
      )

    update_query =
      from(
        t in Transaction,
        join: s in subquery(query),
        on: t.hash == s.hash,
        update: [
          set: [
            block_hash: nil,
            block_number: nil,
            gas_used: nil,
            cumulative_gas_used: nil,
            index: nil,
            status: nil,
            error: nil,
            updated_at: ^updated_at
          ]
        ],
        select: s
      )

    {_num, transactions} = repo.update_all(update_query, [], timeout: timeout)

    Logger.info(["### Blocks fork_transactions FINISHED ###"])

    {:ok, transactions}
  rescue
    postgrex_error in Postgrex.Error ->
      Logger.info(["### Blocks fork_transactions ERROR ###"])
      {:error, %{exception: postgrex_error}}
  end

  defp derive_transaction_forks(%{
         repo: repo,
         timeout: timeout,
         timestamps: %{inserted_at: inserted_at, updated_at: updated_at},
         transactions: transactions
       }) do
    Logger.info(["### Blocks derive_transaction_forks started ###"])

    transaction_forks =
      transactions
      |> Enum.map(fn transaction ->
        %{
          uncle_hash: transaction.block_hash,
          index: transaction.index,
          hash: transaction.hash,
          inserted_at: inserted_at,
          updated_at: updated_at
        }
      end)
      # Enforce Fork ShareLocks order (see docs: sharelocks.md)
      |> Enum.sort_by(&{&1.uncle_hash, &1.index})

    {_total, forked_transaction} =
      repo.insert_all(
        Transaction.Fork,
        transaction_forks,
        conflict_target: [:uncle_hash, :index],
        on_conflict:
          from(
            transaction_fork in Transaction.Fork,
            update: [set: [hash: fragment("EXCLUDED.hash")]],
            where: fragment("EXCLUDED.hash <> ?", transaction_fork.hash)
          ),
        returning: [:hash],
        timeout: timeout
      )

    Logger.info(["### Blocks derive_transaction_forks FINISHED ###"])

    {:ok, Enum.map(forked_transaction, & &1.hash)}
  end

  @spec insert(Repo.t(), [map()], %{
          optional(:on_conflict) => Runner.on_conflict(),
          required(:timeout) => timeout,
          required(:timestamps) => Import.timestamps()
        }) :: {:ok, [Block.t()]} | {:error, [Changeset.t()]}
  defp insert(repo, changes_list, %{timeout: timeout, timestamps: timestamps} = options) when is_list(changes_list) do
    Logger.info(["### Blocks insert started ###"])
    on_conflict = Map.get_lazy(options, :on_conflict, &default_on_conflict/0)

    # Enforce Block ShareLocks order (see docs: sharelocks.md)
    ordered_changes_list =
      changes_list
      |> Enum.sort_by(& &1.hash)
      |> Enum.dedup_by(& &1.hash)

    res =
      Import.insert_changes_list(
        repo,
        ordered_changes_list,
        conflict_target: :hash,
        on_conflict: on_conflict,
        for: Block,
        returning: true,
        timeout: timeout,
        timestamps: timestamps
      )

    Logger.info(["### Blocks insert finished ###"])

    res
  end

  # credo:disable-for-next-line Credo.Check.Refactor.CyclomaticComplexity
  defp default_on_conflict do
    from(
      block in Block,
      update: [
        set: [
          consensus: fragment("EXCLUDED.consensus"),
          difficulty: fragment("EXCLUDED.difficulty"),
          gas_limit: fragment("EXCLUDED.gas_limit"),
          gas_used: fragment("EXCLUDED.gas_used"),
          miner_hash: fragment("EXCLUDED.miner_hash"),
          nonce: fragment("EXCLUDED.nonce"),
          number: fragment("EXCLUDED.number"),
          parent_hash: fragment("EXCLUDED.parent_hash"),
          size: fragment("EXCLUDED.size"),
          timestamp: fragment("EXCLUDED.timestamp"),
          total_difficulty: fragment("EXCLUDED.total_difficulty"),
          base_fee_per_gas: fragment("EXCLUDED.base_fee_per_gas"),
          is_empty: fragment("EXCLUDED.is_empty"),
          # Don't update `hash` as it is used for the conflict target
          inserted_at: fragment("LEAST(?, EXCLUDED.inserted_at)", block.inserted_at),
          updated_at: fragment("GREATEST(?, EXCLUDED.updated_at)", block.updated_at)
        ]
      ],
      where:
        fragment("EXCLUDED.consensus <> ?", block.consensus) or fragment("EXCLUDED.difficulty <> ?", block.difficulty) or
          fragment("EXCLUDED.gas_limit <> ?", block.gas_limit) or fragment("EXCLUDED.gas_used <> ?", block.gas_used) or
          fragment("EXCLUDED.miner_hash <> ?", block.miner_hash) or fragment("EXCLUDED.nonce <> ?", block.nonce) or
          fragment("EXCLUDED.number <> ?", block.number) or fragment("EXCLUDED.parent_hash <> ?", block.parent_hash) or
          fragment("EXCLUDED.size <> ?", block.size) or fragment("EXCLUDED.timestamp <> ?", block.timestamp) or
          fragment("EXCLUDED.total_difficulty <> ?", block.total_difficulty)
    )
  end

  defp consensus_block_numbers(blocks_changes) when is_list(blocks_changes) do
    blocks_changes
    |> Enum.filter(& &1.consensus)
    |> Enum.map(& &1.number)
  end

  def lose_consensus(repo, hashes, consensus_block_numbers, changes_list, %{
        timeout: timeout,
        timestamps: %{updated_at: updated_at}
      }) do
    Logger.info(["### Blocks lose_consensus started ###"])

    acquire_query =
      from(
        block in where_invalid_neighbour(changes_list),
        or_where: block.number in ^consensus_block_numbers,
        # we also need to acquire blocks that will be upserted here, for ordering
        or_where: block.hash in ^hashes,
        select: block.hash,
        # Enforce Block ShareLocks order (see docs: sharelocks.md)
        order_by: [asc: block.hash],
        lock: "FOR UPDATE"
      )

    {_, removed_consensus_block_hashes} =
      repo.update_all(
        from(
          block in Block,
          join: s in subquery(acquire_query),
          on: block.hash == s.hash,
          # we don't want to remove consensus from blocks that will be upserted
          where: block.hash not in ^hashes,
          select: {block.number, block.hash}
        ),
        [set: [consensus: false, updated_at: updated_at]],
        timeout: timeout
      )

    Logger.info(["### Blocks lose_consensus FINISHED ###"])

    {:ok, removed_consensus_block_hashes}
  rescue
    postgrex_error in Postgrex.Error ->
      Logger.info(["### Blocks lose_consensus ERROR ###"])
      {:error, %{exception: postgrex_error, consensus_block_numbers: consensus_block_numbers}}
  end

  def invalidate_consensus_blocks(block_numbers) do
    opts = %{
      timeout: 60_000,
      timestamps: %{updated_at: DateTime.utc_now()}
    }

    lose_consensus(ExplorerRepo, [], block_numbers, [], opts)
  end

<<<<<<< HEAD
  defp new_pending_operations(repo, nonconsensus_hashes, hashes, %{timeout: timeout, timestamps: timestamps}) do
    Logger.info(["### Blocks new_pending_operations started ###"])

=======
  defp trace_minimal_block_height do
    EthereumJSONRPC.first_block_to_fetch(:trace_first_block)
  end

  defp new_pending_operations(repo, nonconsensus_hashes, hashes, %{
         timeout: timeout,
         timestamps: timestamps
       }) do
>>>>>>> fc32c3c6
    if Application.get_env(:explorer, :json_rpc_named_arguments)[:variant] == EthereumJSONRPC.RSK do
      {:ok, []}
    else
      sorted_pending_ops =
        nonconsensus_hashes
        |> MapSet.new()
        |> MapSet.union(MapSet.new(hashes))
        |> Enum.sort()
        |> Enum.map(fn hash ->
          %{block_hash: hash, fetch_internal_transactions: true}
        end)

      Import.insert_changes_list(
        repo,
        sorted_pending_ops,
        conflict_target: :block_hash,
        on_conflict: PendingBlockOperation.default_on_conflict(),
        for: PendingBlockOperation,
        returning: true,
        timeout: timeout,
        timestamps: timestamps
      )
    end
  end

  defp delete_address_token_balances(_, [], _), do: {:ok, []}

  defp delete_address_token_balances(repo, consensus_block_numbers, %{timeout: timeout}) do
    Logger.info(["### Blocks delete_address_token_balances started ###"])

    ordered_query =
      from(tb in Address.TokenBalance,
        where: tb.block_number in ^consensus_block_numbers,
        select: map(tb, [:address_hash, :token_contract_address_hash, :token_id, :block_number]),
        # Enforce TokenBalance ShareLocks order (see docs: sharelocks.md)
        order_by: [
          tb.token_contract_address_hash,
          tb.token_id,
          tb.address_hash,
          tb.block_number
        ],
        lock: "FOR UPDATE"
      )

    query =
      from(tb in Address.TokenBalance,
        select: map(tb, [:address_hash, :token_contract_address_hash, :block_number]),
        inner_join: ordered_address_token_balance in subquery(ordered_query),
        on:
          ordered_address_token_balance.address_hash == tb.address_hash and
            ordered_address_token_balance.token_contract_address_hash ==
              tb.token_contract_address_hash and
            ((is_nil(ordered_address_token_balance.token_id) and is_nil(tb.token_id)) or
               (ordered_address_token_balance.token_id == tb.token_id and
                  not is_nil(ordered_address_token_balance.token_id) and not is_nil(tb.token_id))) and
            ordered_address_token_balance.block_number == tb.block_number
      )

    try do
      {_count, deleted_address_token_balances} = repo.delete_all(query, timeout: timeout)

      Logger.info(["### Blocks delete_address_token_balances FINISHED ###"])

      {:ok, deleted_address_token_balances}
    rescue
      postgrex_error in Postgrex.Error ->
        Logger.info(["### Blocks delete_address_token_balances ERROR ###"])
        {:error, %{exception: postgrex_error, block_numbers: consensus_block_numbers}}
    end
  end

  defp delete_address_current_token_balances(_, [], _), do: {:ok, []}

  defp delete_address_current_token_balances(repo, consensus_block_numbers, %{timeout: timeout}) do
    Logger.info(["### Blocks delete_address_current_token_balances started ###"])

    ordered_query =
      from(ctb in Address.CurrentTokenBalance,
        where: ctb.block_number in ^consensus_block_numbers,
        select: map(ctb, [:address_hash, :token_contract_address_hash, :token_id]),
        # Enforce CurrentTokenBalance ShareLocks order (see docs: sharelocks.md)
        order_by: [
          ctb.token_contract_address_hash,
          ctb.token_id,
          ctb.address_hash
        ],
        lock: "FOR UPDATE"
      )

    query =
      from(ctb in Address.CurrentTokenBalance,
        select:
          map(ctb, [
            :address_hash,
            :token_contract_address_hash,
            :token_id,
            # Used to determine if `address_hash` was a holder of `token_contract_address_hash` before

            # `address_current_token_balance` is deleted in `update_tokens_holder_count`.
            :value
          ]),
        inner_join: ordered_address_current_token_balance in subquery(ordered_query),
        on:
          ordered_address_current_token_balance.address_hash == ctb.address_hash and
            ordered_address_current_token_balance.token_contract_address_hash == ctb.token_contract_address_hash and
            ((is_nil(ordered_address_current_token_balance.token_id) and is_nil(ctb.token_id)) or
               (ordered_address_current_token_balance.token_id == ctb.token_id and
                  not is_nil(ordered_address_current_token_balance.token_id) and not is_nil(ctb.token_id)))
      )

    try do
      {_count, deleted_address_current_token_balances} = repo.delete_all(query, timeout: timeout)

      Logger.info(["### Blocks delete_address_current_token_balances FINISHED ###"])
      {:ok, deleted_address_current_token_balances}
    rescue
      postgrex_error in Postgrex.Error ->
        Logger.info(["### Blocks delete_address_current_token_balances ERROR ###"])
        {:error, %{exception: postgrex_error, block_numbers: consensus_block_numbers}}
    end
  end

  defp derive_address_current_token_balances(_, [], _), do: {:ok, []}

  defp derive_address_current_token_balances(
         repo,
         deleted_address_current_token_balances,
         %{timeout: timeout} = options
       )
       when is_list(deleted_address_current_token_balances) do
    Logger.info(["### Blocks derive_address_current_token_balances started ###"])

    final_query = derive_address_current_token_balances_grouped_query(deleted_address_current_token_balances)

    new_current_token_balance_query =
      from(new_current_token_balance in subquery(final_query),
        inner_join: tb in Address.TokenBalance,
        on:
          tb.address_hash == new_current_token_balance.address_hash and
            tb.token_contract_address_hash == new_current_token_balance.token_contract_address_hash and
            ((is_nil(tb.token_id) and is_nil(new_current_token_balance.token_id)) or
               (tb.token_id == new_current_token_balance.token_id and
                  not is_nil(tb.token_id) and not is_nil(new_current_token_balance.token_id))) and
            tb.block_number == new_current_token_balance.block_number,
        select: %{
          address_hash: new_current_token_balance.address_hash,
          token_contract_address_hash: new_current_token_balance.token_contract_address_hash,
          token_id: new_current_token_balance.token_id,
          block_number: new_current_token_balance.block_number,
          value: tb.value,
          inserted_at: over(min(tb.inserted_at), :w),
          updated_at: over(max(tb.updated_at), :w)
        },
        windows: [
          w: [partition_by: [tb.address_hash, tb.token_contract_address_hash, tb.token_id]]
        ]
      )

    current_token_balance =
      new_current_token_balance_query
      |> repo.all()

    timestamps = Import.timestamps()

    result =
      CurrentTokenBalances.insert_changes_list_with_and_without_token_id(
        current_token_balance,
        repo,
        timestamps,
        timeout,
        options
      )

    derived_address_current_token_balances =
      Enum.map(result, &Map.take(&1, [:address_hash, :token_contract_address_hash, :token_id, :block_number, :value]))

    Logger.info(["### Blocks derive_address_current_token_balances FINISHED ###"])
    {:ok, derived_address_current_token_balances}
  end

  defp derive_address_current_token_balances_grouped_query(deleted_address_current_token_balances) do
    initial_query =
      from(tb in Address.TokenBalance,
        select: %{
          address_hash: tb.address_hash,
          token_contract_address_hash: tb.token_contract_address_hash,
          token_id: tb.token_id,
          block_number: max(tb.block_number)
        },
        group_by: [tb.address_hash, tb.token_contract_address_hash, tb.token_id]
      )

    Enum.reduce(deleted_address_current_token_balances, initial_query, fn %{
                                                                            address_hash: address_hash,
                                                                            token_contract_address_hash:
                                                                              token_contract_address_hash,
                                                                            token_id: token_id
                                                                          },
                                                                          acc_query ->
      if token_id do
        from(tb in acc_query,
          or_where:
            tb.address_hash == ^address_hash and
              tb.token_contract_address_hash == ^token_contract_address_hash and
              tb.token_id == ^token_id
        )
      else
        from(tb in acc_query,
          or_where:
            tb.address_hash == ^address_hash and
              tb.token_contract_address_hash == ^token_contract_address_hash and
              is_nil(tb.token_id)
        )
      end
    end)
  end

  # `block_rewards` are linked to `blocks.hash`, but fetched by `blocks.number`, so when a block with the same number is
  # inserted, the old block rewards need to be deleted, so that the old and new rewards aren't combined.
  defp delete_rewards(repo, blocks_changes, %{timeout: timeout}) do
    Logger.info(["### Blocks delete_rewards started ###"])

    {hashes, numbers} =
      Enum.reduce(blocks_changes, {[], []}, fn
        %{consensus: false, hash: hash}, {acc_hashes, acc_numbers} ->
          {[hash | acc_hashes], acc_numbers}

        %{consensus: true, number: number}, {acc_hashes, acc_numbers} ->
          {acc_hashes, [number | acc_numbers]}
      end)

    query =
      from(reward in Reward,
        inner_join: block in assoc(reward, :block),
        where: block.hash in ^hashes or block.number in ^numbers,
        # Enforce Reward ShareLocks order (see docs: sharelocks.md)
        order_by: [asc: :address_hash, asc: :address_type, asc: :block_hash],
        # acquire locks for `reward`s only
        lock: fragment("FOR UPDATE OF ?", reward)
      )

    delete_query =
      from(r in Reward,
        join: s in subquery(query),
        on:
          r.address_hash == s.address_hash and
            r.address_type == s.address_type and
            r.block_hash == s.block_hash
      )

    try do
      {count, nil} = repo.delete_all(delete_query, timeout: timeout)

      Logger.info(["### Blocks delete_rewards FINISHED ###"])
      {:ok, count}
    rescue
      postgrex_error in Postgrex.Error ->
        Logger.info(["### Blocks delete_rewards ERROR ###"])
        {:error, %{exception: postgrex_error, blocks_changes: blocks_changes}}
    end
  end

  defp update_block_second_degree_relations(repo, uncle_hashes, %{
         timeout: timeout,
         timestamps: %{updated_at: updated_at}
       })
       when is_list(uncle_hashes) do
    Logger.info(["### Blocks update_block_second_degree_relations started ###"])

    query =
      from(
        bsdr in Block.SecondDegreeRelation,
        where: bsdr.uncle_hash in ^uncle_hashes,
        # Enforce SeconDegreeRelation ShareLocks order (see docs: sharelocks.md)
        order_by: [asc: :nephew_hash, asc: :uncle_hash],
        lock: "FOR UPDATE"
      )

    update_query =
      from(
        b in Block.SecondDegreeRelation,
        join: s in subquery(query),
        on: b.nephew_hash == s.nephew_hash and b.uncle_hash == s.uncle_hash,
        update: [set: [uncle_fetched_at: ^updated_at]],
        select: map(b, [:nephew_hash, :uncle_hash, :index])
      )

    try do
      {_, result} = repo.update_all(update_query, [], timeout: timeout)

      Logger.info(["### Blocks update_block_second_degree_relations FINISHED ###"])
      {:ok, result}
    rescue
      postgrex_error in Postgrex.Error ->
        Logger.info(["### Blocks update_block_second_degree_relations ERROR ###"])
        {:error, %{exception: postgrex_error, uncle_hashes: uncle_hashes}}
    end
  end

  defp where_forked(blocks_changes) when is_list(blocks_changes) do
    initial = from(t in Transaction, where: false)

    Enum.reduce(blocks_changes, initial, fn %{consensus: consensus, hash: hash, number: number}, acc ->
      if consensus do
        from(transaction in acc, or_where: transaction.block_hash != ^hash and transaction.block_number == ^number)
      else
        from(transaction in acc, or_where: transaction.block_hash == ^hash and transaction.block_number == ^number)
      end
    end)
  end

  defp where_invalid_neighbour(blocks_changes) when is_list(blocks_changes) do
    initial = from(b in Block, where: false)

    Enum.reduce(blocks_changes, initial, fn %{
                                              consensus: consensus,
                                              hash: hash,
                                              parent_hash: parent_hash,
                                              number: number
                                            },
                                            acc ->
      if consensus do
        from(
          block in acc,
          or_where: block.number == ^(number - 1) and block.hash != ^parent_hash,
          or_where: block.number == ^(number + 1) and block.parent_hash != ^hash
        )
      else
        acc
      end
    end)
  end
end<|MERGE_RESOLUTION|>--- conflicted
+++ resolved
@@ -369,11 +369,6 @@
     lose_consensus(ExplorerRepo, [], block_numbers, [], opts)
   end
 
-<<<<<<< HEAD
-  defp new_pending_operations(repo, nonconsensus_hashes, hashes, %{timeout: timeout, timestamps: timestamps}) do
-    Logger.info(["### Blocks new_pending_operations started ###"])
-
-=======
   defp trace_minimal_block_height do
     EthereumJSONRPC.first_block_to_fetch(:trace_first_block)
   end
@@ -382,7 +377,7 @@
          timeout: timeout,
          timestamps: timestamps
        }) do
->>>>>>> fc32c3c6
+    Logger.info(["### Blocks new_pending_operations started ###"])
     if Application.get_env(:explorer, :json_rpc_named_arguments)[:variant] == EthereumJSONRPC.RSK do
       {:ok, []}
     else
