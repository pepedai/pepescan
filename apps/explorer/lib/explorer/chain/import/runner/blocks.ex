defmodule Explorer.Chain.Import.Runner.Blocks do
  @moduledoc """
  Bulk imports `t:Explorer.Chain.Block.t/0`.
  """

  require Ecto.Query
  require Logger

  import Ecto.Query, only: [from: 2]

  alias Ecto.{Changeset, Multi, Repo}
  alias Explorer.Chain.{Address, Block, Import, PendingBlockOperation, Transaction}
  alias Explorer.Chain.Block.Reward
  alias Explorer.Chain.Import.Runner
  alias Explorer.Chain.Import.Runner.Tokens
  alias Explorer.Repo, as: ExplorerRepo

  @behaviour Runner

  # milliseconds
  @timeout 60_000

  @type imported :: [Block.t()]

  @impl Runner
  def ecto_schema_module, do: Block

  @impl Runner
  def option_key, do: :blocks

  @impl Runner
  def imported_table_row do
    %{
      value_type: "[#{ecto_schema_module()}.t()]",
      value_description: "List of `t:#{ecto_schema_module()}.t/0`s"
    }
  end

  @impl Runner
  def run(multi, changes_list, %{timestamps: timestamps} = options) do
    Logger.info(["### Blocks run STARTED length #{Enum.count(changes_list)} ###"])

    insert_options =
      options
      |> Map.get(option_key(), %{})
      |> Map.take(~w(on_conflict timeout)a)
      |> Map.put_new(:timeout, @timeout)
      |> Map.put(:timestamps, timestamps)

    hashes = Enum.map(changes_list, & &1.hash)

    minimal_block_height = trace_minimal_block_height()

    hashes_for_pending_block_operations =
      if minimal_block_height > 0 do
        changes_list
        |> Enum.filter(&(&1.number >= minimal_block_height))
        |> Enum.map(& &1.hash)
      else
        hashes
      end

    consensus_block_numbers = consensus_block_numbers(changes_list)

    # Enforce ShareLocks tables order (see docs: sharelocks.md)
    multi
    |> Multi.run(:lose_consensus, fn repo, _ ->
      {:ok, nonconsensus_items} = lose_consensus(repo, hashes, consensus_block_numbers, changes_list, insert_options)

      nonconsensus_hashes =
        if minimal_block_height > 0 do
          nonconsensus_items
          |> Enum.filter(fn {number, _hash} -> number >= minimal_block_height end)
          |> Enum.map(fn {_number, hash} -> hash end)
        else
          hashes
        end

      {:ok, nonconsensus_hashes}
    end)
    |> Multi.run(:blocks, fn repo, _ ->
      # Note, needs to be executed after `lose_consensus` for lock acquisition
      insert(repo, changes_list, insert_options)
    end)
    |> Multi.run(:new_pending_operations, fn repo, %{lose_consensus: nonconsensus_hashes} ->
      new_pending_operations(repo, nonconsensus_hashes, hashes_for_pending_block_operations, insert_options)
    end)
    |> Multi.run(:uncle_fetched_block_second_degree_relations, fn repo, _ ->
      update_block_second_degree_relations(repo, hashes, %{
        timeout:
          options[Runner.Block.SecondDegreeRelations.option_key()][:timeout] ||
            Runner.Block.SecondDegreeRelations.timeout(),
        timestamps: timestamps
      })
    end)
    |> Multi.run(:delete_rewards, fn repo, _ ->
      delete_rewards(repo, changes_list, insert_options)
    end)
    |> Multi.run(:fork_transactions, fn repo, _ ->
      fork_transactions(%{
        repo: repo,
        timeout: options[Runner.Transactions.option_key()][:timeout] || Runner.Transactions.timeout(),
        timestamps: timestamps,
        blocks_changes: changes_list
      })
    end)
    |> Multi.run(:derive_transaction_forks, fn repo, %{fork_transactions: transactions} ->
      derive_transaction_forks(%{
        repo: repo,
        timeout: options[Runner.Transaction.Forks.option_key()][:timeout] || Runner.Transaction.Forks.timeout(),
        timestamps: timestamps,
        transactions: transactions
      })
    end)
  end

  @impl Runner
  def timeout, do: @timeout

  defp fork_transactions(%{
         repo: repo,
         timeout: timeout,
         timestamps: %{updated_at: updated_at},
         blocks_changes: blocks_changes
       }) do
    Logger.info(["### Blocks fork_transactions STARTED ###"])

    query =
      from(
        transaction in where_forked(blocks_changes),
        select: transaction,
        # Enforce Transaction ShareLocks order (see docs: sharelocks.md)
        order_by: [asc: :hash],
        lock: "FOR UPDATE"
      )

    update_query =
      from(
        t in Transaction,
        join: s in subquery(query),
        on: t.hash == s.hash,
        update: [
          set: [
            block_hash: nil,
            block_number: nil,
            gas_used: nil,
            cumulative_gas_used: nil,
            index: nil,
            status: nil,
            error: nil,
            updated_at: ^updated_at
          ]
        ],
        select: s
      )

    {_num, transactions} = repo.update_all(update_query, [], timeout: timeout)

    Logger.info(["### Blocks fork_transactions FINISHED ###"])

    {:ok, transactions}
  rescue
    postgrex_error in Postgrex.Error ->
      Logger.info(["### Blocks fork_transactions ERROR ###"])
      {:error, %{exception: postgrex_error}}
  end

  defp derive_transaction_forks(%{
         repo: repo,
         timeout: timeout,
         timestamps: %{inserted_at: inserted_at, updated_at: updated_at},
         transactions: transactions
       }) do
    Logger.info(["### Blocks derive_transaction_forks STARTED ###"])

    transaction_forks =
      transactions
      |> Enum.map(fn transaction ->
        %{
          uncle_hash: transaction.block_hash,
          index: transaction.index,
          hash: transaction.hash,
          inserted_at: inserted_at,
          updated_at: updated_at
        }
      end)
      # Enforce Fork ShareLocks order (see docs: sharelocks.md)
      |> Enum.sort_by(&{&1.uncle_hash, &1.index})

    Logger.info(["### Blocks derive_transaction_forks length #{Enum.count(transaction_forks)} ###"])

    {_total, forked_transaction} =
      repo.insert_all(
        Transaction.Fork,
        transaction_forks,
        conflict_target: [:uncle_hash, :index],
        on_conflict:
          from(
            transaction_fork in Transaction.Fork,
            update: [set: [hash: fragment("EXCLUDED.hash")]],
            where: fragment("EXCLUDED.hash <> ?", transaction_fork.hash)
          ),
        returning: [:hash],
        timeout: timeout
      )

    Logger.info(["### Blocks derive_transaction_forks FINISHED ###"])

    {:ok, Enum.map(forked_transaction, & &1.hash)}
  end

  @spec insert(Repo.t(), [map()], %{
          optional(:on_conflict) => Runner.on_conflict(),
          required(:timeout) => timeout,
          required(:timestamps) => Import.timestamps()
        }) :: {:ok, [Block.t()]} | {:error, [Changeset.t()]}
  defp insert(repo, changes_list, %{timeout: timeout, timestamps: timestamps} = options) when is_list(changes_list) do
    Logger.info(["### Blocks insert STARTED ###"])
    on_conflict = Map.get_lazy(options, :on_conflict, &default_on_conflict/0)

    # Enforce Block ShareLocks order (see docs: sharelocks.md)
    ordered_changes_list =
      changes_list
      |> Enum.sort_by(& &1.hash)
      |> Enum.dedup_by(& &1.hash)

    Logger.info(["### Blocks insert length #{Enum.count(ordered_changes_list)} ###"])

    Import.insert_changes_list(
      repo,
      ordered_changes_list,
      conflict_target: :hash,
      on_conflict: on_conflict,
      for: Block,
      returning: true,
      timeout: timeout,
      timestamps: timestamps
    )
  end

  # credo:disable-for-next-line Credo.Check.Refactor.CyclomaticComplexity
  defp default_on_conflict do
    from(
      block in Block,
      update: [
        set: [
          consensus: fragment("EXCLUDED.consensus"),
          difficulty: fragment("EXCLUDED.difficulty"),
          gas_limit: fragment("EXCLUDED.gas_limit"),
          gas_used: fragment("EXCLUDED.gas_used"),
          miner_hash: fragment("EXCLUDED.miner_hash"),
          nonce: fragment("EXCLUDED.nonce"),
          number: fragment("EXCLUDED.number"),
          parent_hash: fragment("EXCLUDED.parent_hash"),
          size: fragment("EXCLUDED.size"),
          timestamp: fragment("EXCLUDED.timestamp"),
          total_difficulty: fragment("EXCLUDED.total_difficulty"),
          base_fee_per_gas: fragment("EXCLUDED.base_fee_per_gas"),
          is_empty: fragment("EXCLUDED.is_empty"),
          # Don't update `hash` as it is used for the conflict target
          inserted_at: fragment("LEAST(?, EXCLUDED.inserted_at)", block.inserted_at),
          updated_at: fragment("GREATEST(?, EXCLUDED.updated_at)", block.updated_at)
        ]
      ],
      where:
        fragment("EXCLUDED.consensus <> ?", block.consensus) or fragment("EXCLUDED.difficulty <> ?", block.difficulty) or
          fragment("EXCLUDED.gas_limit <> ?", block.gas_limit) or fragment("EXCLUDED.gas_used <> ?", block.gas_used) or
          fragment("EXCLUDED.miner_hash <> ?", block.miner_hash) or fragment("EXCLUDED.nonce <> ?", block.nonce) or
          fragment("EXCLUDED.number <> ?", block.number) or fragment("EXCLUDED.parent_hash <> ?", block.parent_hash) or
          fragment("EXCLUDED.size <> ?", block.size) or fragment("EXCLUDED.timestamp <> ?", block.timestamp) or
          fragment("EXCLUDED.total_difficulty <> ?", block.total_difficulty)
    )
  end

  defp consensus_block_numbers(blocks_changes) when is_list(blocks_changes) do
    blocks_changes
    |> Enum.filter(& &1.consensus)
    |> Enum.map(& &1.number)
  end

  def lose_consensus(repo, hashes, consensus_block_numbers, changes_list, %{
        timeout: timeout,
        timestamps: %{updated_at: updated_at}
      }) do
    Logger.info(["### Blocks lose_consensus STARTED ###"])

    acquire_query =
      from(
        block in where_invalid_neighbour(changes_list),
        or_where: block.number in ^consensus_block_numbers,
        # we also need to acquire blocks that will be upserted here, for ordering
        or_where: block.hash in ^hashes,
        select: block.hash,
        # Enforce Block ShareLocks order (see docs: sharelocks.md)
        order_by: [asc: block.hash],
        lock: "FOR UPDATE"
      )

    {_, removed_consensus_block_hashes} =
      repo.update_all(
        from(
          block in Block,
          join: s in subquery(acquire_query),
          on: block.hash == s.hash,
          # we don't want to remove consensus from blocks that will be upserted
          where: block.hash not in ^hashes,
          select: {block.number, block.hash}
        ),
        [set: [consensus: false, updated_at: updated_at]],
        timeout: timeout
      )

<<<<<<< HEAD
    Logger.info(["### Blocks lose_consensus FINISHED ###"])
=======
    repo.update_all(
      from(
        transaction in Transaction,
        join: s in subquery(acquire_query),
        on: transaction.block_hash == s.hash,
        # we don't want to remove consensus from blocks that will be upserted
        where: transaction.block_hash not in ^hashes
      ),
      [set: [block_consensus: false, updated_at: updated_at]],
      timeout: timeout
    )
>>>>>>> 258586fb

    {:ok, removed_consensus_block_hashes}
  rescue
    postgrex_error in Postgrex.Error ->
      Logger.info(["### Blocks lose_consensus ERROR ###"])
      {:error, %{exception: postgrex_error, consensus_block_numbers: consensus_block_numbers}}
  end

  def invalidate_consensus_blocks(block_numbers) do
    opts = %{
      timeout: 60_000,
      timestamps: %{updated_at: DateTime.utc_now()}
    }

    lose_consensus(ExplorerRepo, [], block_numbers, [], opts)
  end

  defp trace_minimal_block_height do
    EthereumJSONRPC.first_block_to_fetch(:trace_first_block)
  end

  defp new_pending_operations(repo, nonconsensus_hashes, hashes, %{
         timeout: timeout,
         timestamps: timestamps
       }) do
    Logger.info(["### Blocks new_pending_operations STARTED ###"])

    if Application.get_env(:explorer, :json_rpc_named_arguments)[:variant] == EthereumJSONRPC.RSK do
      {:ok, []}
    else
      sorted_pending_ops =
        nonconsensus_hashes
        |> MapSet.new()
        |> MapSet.union(MapSet.new(hashes))
        |> Enum.sort()
        |> Enum.map(fn hash ->
          %{block_hash: hash, fetch_internal_transactions: true}
        end)

      Logger.info(["### Blocks new_pending_operations length #{Enum.count(sorted_pending_ops)} ###"])

      Import.insert_changes_list(
        repo,
        sorted_pending_ops,
        conflict_target: :block_hash,
        on_conflict: PendingBlockOperation.default_on_conflict(),
        for: PendingBlockOperation,
        returning: true,
        timeout: timeout,
        timestamps: timestamps
      )
    end
  end

  # `block_rewards` are linked to `blocks.hash`, but fetched by `blocks.number`, so when a block with the same number is
  # inserted, the old block rewards need to be deleted, so that the old and new rewards aren't combined.
  defp delete_rewards(repo, blocks_changes, %{timeout: timeout}) do
    Logger.info(["### Blocks delete_rewards STARTED ###"])

    {hashes, numbers} =
      Enum.reduce(blocks_changes, {[], []}, fn
        %{consensus: false, hash: hash}, {acc_hashes, acc_numbers} ->
          {[hash | acc_hashes], acc_numbers}

        %{consensus: true, number: number}, {acc_hashes, acc_numbers} ->
          {acc_hashes, [number | acc_numbers]}
      end)

    query =
      from(reward in Reward,
        inner_join: block in assoc(reward, :block),
        where: block.hash in ^hashes or block.number in ^numbers,
        # Enforce Reward ShareLocks order (see docs: sharelocks.md)
        order_by: [asc: :address_hash, asc: :address_type, asc: :block_hash],
        # acquire locks for `reward`s only
        lock: fragment("FOR UPDATE OF ?", reward)
      )

    delete_query =
      from(r in Reward,
        join: s in subquery(query),
        on:
          r.address_hash == s.address_hash and
            r.address_type == s.address_type and
            r.block_hash == s.block_hash
      )

    try do
      {count, nil} = repo.delete_all(delete_query, timeout: timeout)

      Logger.info(["### Blocks delete_rewards FINISHED ###"])
      {:ok, count}
    rescue
      postgrex_error in Postgrex.Error ->
        Logger.info(["### Blocks delete_rewards ERROR ###"])
        {:error, %{exception: postgrex_error, blocks_changes: blocks_changes}}
    end
  end

  defp update_block_second_degree_relations(repo, uncle_hashes, %{
         timeout: timeout,
         timestamps: %{updated_at: updated_at}
       })
       when is_list(uncle_hashes) do
    Logger.info(["### Blocks update_block_second_degree_relations STARTED ###"])

    query =
      from(
        bsdr in Block.SecondDegreeRelation,
        where: bsdr.uncle_hash in ^uncle_hashes,
        # Enforce SeconDegreeRelation ShareLocks order (see docs: sharelocks.md)
        order_by: [asc: :nephew_hash, asc: :uncle_hash],
        lock: "FOR UPDATE"
      )

    update_query =
      from(
        b in Block.SecondDegreeRelation,
        join: s in subquery(query),
        on: b.nephew_hash == s.nephew_hash and b.uncle_hash == s.uncle_hash,
        update: [set: [uncle_fetched_at: ^updated_at]],
        select: map(b, [:nephew_hash, :uncle_hash, :index])
      )

    try do
      {_, result} = repo.update_all(update_query, [], timeout: timeout)

      Logger.info(["### Blocks update_block_second_degree_relations FINISHED ###"])
      {:ok, result}
    rescue
      postgrex_error in Postgrex.Error ->
        Logger.info(["### Blocks update_block_second_degree_relations ERROR ###"])
        {:error, %{exception: postgrex_error, uncle_hashes: uncle_hashes}}
    end
  end

  defp where_forked(blocks_changes) when is_list(blocks_changes) do
    initial = from(t in Transaction, where: false)

    Enum.reduce(blocks_changes, initial, fn %{consensus: consensus, hash: hash, number: number}, acc ->
      if consensus do
        from(transaction in acc, or_where: transaction.block_hash != ^hash and transaction.block_number == ^number)
      else
        from(transaction in acc, or_where: transaction.block_hash == ^hash and transaction.block_number == ^number)
      end
    end)
  end

  defp where_invalid_neighbour(blocks_changes) when is_list(blocks_changes) do
    initial = from(b in Block, where: false)

    Enum.reduce(blocks_changes, initial, fn %{
                                              consensus: consensus,
                                              hash: hash,
                                              parent_hash: parent_hash,
                                              number: number
                                            },
                                            acc ->
      if consensus do
        from(
          block in acc,
          or_where: block.number == ^(number - 1) and block.hash != ^parent_hash,
          or_where: block.number == ^(number + 1) and block.parent_hash != ^hash
        )
      else
        acc
      end
    end)
  end
end<|MERGE_RESOLUTION|>--- conflicted
+++ resolved
@@ -9,10 +9,9 @@
   import Ecto.Query, only: [from: 2]
 
   alias Ecto.{Changeset, Multi, Repo}
-  alias Explorer.Chain.{Address, Block, Import, PendingBlockOperation, Transaction}
+  alias Explorer.Chain.{Block, Import, PendingBlockOperation, Transaction}
   alias Explorer.Chain.Block.Reward
   alias Explorer.Chain.Import.Runner
-  alias Explorer.Chain.Import.Runner.Tokens
   alias Explorer.Repo, as: ExplorerRepo
 
   @behaviour Runner
@@ -310,21 +309,7 @@
         timeout: timeout
       )
 
-<<<<<<< HEAD
     Logger.info(["### Blocks lose_consensus FINISHED ###"])
-=======
-    repo.update_all(
-      from(
-        transaction in Transaction,
-        join: s in subquery(acquire_query),
-        on: transaction.block_hash == s.hash,
-        # we don't want to remove consensus from blocks that will be upserted
-        where: transaction.block_hash not in ^hashes
-      ),
-      [set: [block_consensus: false, updated_at: updated_at]],
-      timeout: timeout
-    )
->>>>>>> 258586fb
 
     {:ok, removed_consensus_block_hashes}
   rescue
