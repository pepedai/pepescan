--- conflicted
+++ resolved
@@ -55,21 +55,14 @@
     on_conflict = Map.get_lazy(options, :on_conflict, &default_on_conflict/0)
 
     # Enforce TokenTransfer ShareLocks order (see docs: sharelocks.md)
-<<<<<<< HEAD
-    ordered_changes_list = Enum.sort_by(changes_list, &{&1.block_hash, &1.log_index})
-=======
     ordered_changes_list = Enum.sort_by(changes_list, &{&1.transaction_hash, &1.block_hash, &1.log_index})
->>>>>>> 813d42a0
+    #ordered_changes_list = Enum.sort_by(changes_list, &{&1.block_hash, &1.log_index})
 
     {:ok, _} =
       Import.insert_changes_list(
         repo,
         ordered_changes_list,
-<<<<<<< HEAD
-        conflict_target: [:block_hash, :log_index],
-=======
         conflict_target: [:transaction_hash, :log_index, :block_hash],
->>>>>>> 813d42a0
         on_conflict: on_conflict,
         for: TokenTransfer,
         returning: true,
@@ -83,12 +76,12 @@
       token_transfer in TokenTransfer,
       update: [
         set: [
-          # Don't update `block_hash` as it is part of the composite primary key and used for the conflict target
+          # Don't update `transaction_hash` as it is part of the composite primary key and used for the conflict target
           # Don't update `log_index` as it is part of the composite primary key and used for the conflict target
           amount: fragment("EXCLUDED.amount"),
           from_address_hash: fragment("EXCLUDED.from_address_hash"),
           to_address_hash: fragment("EXCLUDED.to_address_hash"),
-          transaction_hash: fragment("EXCLUDED.transaction_hash"),
+          #transaction_hash: fragment("EXCLUDED.transaction_hash"),
           token_contract_address_hash: fragment("EXCLUDED.token_contract_address_hash"),
           token_id: fragment("EXCLUDED.token_id"),
           inserted_at: fragment("LEAST(?, EXCLUDED.inserted_at)", token_transfer.inserted_at),
@@ -97,13 +90,14 @@
       ],
       where:
         fragment(
-          "(EXCLUDED.amount, EXCLUDED.from_address_hash, EXCLUDED.to_address_hash, EXCLUDED.token_contract_address_hash, EXCLUDED.token_id, EXCLUDED.transaction_hash) IS DISTINCT FROM (?, ? ,? , ?, ?, ?)",
+          "(EXCLUDED.amount, EXCLUDED.from_address_hash, EXCLUDED.to_address_hash, EXCLUDED.token_contract_address_hash, EXCLUDED.token_id) IS DISTINCT FROM (?, ? ,? , ?, ?)",
+          #"(EXCLUDED.amount, EXCLUDED.from_address_hash, EXCLUDED.to_address_hash, EXCLUDED.token_contract_address_hash, EXCLUDED.token_id, EXCLUDED.transaction_hash) IS DISTINCT FROM (?, ? ,? , ?, ?, ?)",
           token_transfer.amount,
           token_transfer.from_address_hash,
           token_transfer.to_address_hash,
           token_transfer.token_contract_address_hash,
-          token_transfer.token_id,
-          token_transfer.transaction_hash
+          token_transfer.token_id#,
+          #token_transfer.transaction_hash
         )
     )
   end
