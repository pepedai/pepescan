defmodule Explorer.Chain do
  @moduledoc """
  The chain context.
  """

  import Ecto.Query,
    only: [
      from: 2,
      join: 4,
      join: 5,
      limit: 2,
      lock: 2,
      offset: 2,
      order_by: 2,
      order_by: 3,
      preload: 2,
      select: 2,
      select: 3,
      subquery: 1,
      union: 2,
      where: 2,
      where: 3
    ]

  import EthereumJSONRPC, only: [integer_to_quantity: 1, json_rpc: 2, fetch_block_internal_transactions: 2]

  require Logger

  alias ABI.{TypeDecoder, TypeEncoder}
  alias Ecto.Adapters.SQL
  alias Ecto.{Changeset, Multi}

  alias EthereumJSONRPC.Contract
  alias EthereumJSONRPC.Transaction, as: EthereumJSONRPCTransaction

  alias Explorer.Counters.LastFetchedCounter

  alias Explorer.Chain

  alias Explorer.Chain.{
    Address,
    Address.CoinBalance,
    Address.CoinBalanceDaily,
    Address.CurrentTokenBalance,
    Address.TokenBalance,
    Block,
    BridgedToken,
    CurrencyHelpers,
    Data,
    DecompiledSmartContract,
    Hash,
    Import,
    InternalTransaction,
    Log,
    PendingBlockOperation,
    SmartContract,
    SmartContractAdditionalSource,
    StakingPool,
    StakingPoolsDelegator,
    Token,
    Token.Instance,
    TokenTransfer,
    Transaction,
    Wei
  }

  alias Explorer.Chain.Block.{EmissionReward, Reward}

  alias Explorer.Chain.Cache.{
    Accounts,
    BlockCount,
    BlockNumber,
    Blocks,
    GasUsage,
    TokenExchangeRate,
    TransactionCount,
    Transactions,
    Uncles
  }

  alias Explorer.Chain.Import.Runner
  alias Explorer.Chain.InternalTransaction.{CallType, Type}
  alias Explorer.Counters.{AddressesCounter, AddressesWithBalanceCounter}
  alias Explorer.Market.MarketHistoryCache
  alias Explorer.{PagingOptions, Repo}
  alias Explorer.SmartContract.Reader
  alias Explorer.Staking.ContractState

  alias Dataloader.Ecto, as: DataloaderEcto

  @default_paging_options %PagingOptions{page_size: 50}

  @max_incoming_transactions_count 10_000

  @revert_msg_prefix_1 "Revert: "
  @revert_msg_prefix_2 "revert: "
  @revert_msg_prefix_3 "reverted "
  @revert_msg_prefix_4 "Reverted "
  # keccak256("Error(string)")
  @revert_error_method_id "08c379a0"

  @burn_address_hash_str "0x0000000000000000000000000000000000000000"

  @limit_showing_transaсtions 100_000
  @default_page_size 50
  # seconds
  @check_bytecode_interval 86_400

  @typedoc """
  The name of an association on the `t:Ecto.Schema.t/0`
  """
  @type association :: atom()

  @typedoc """
  The max `t:Explorer.Chain.Block.block_number/0` for `consensus` `true` `t:Explorer.Chain.Block.t/0`s.
  """
  @type block_height :: Block.block_number()

  @typedoc """
  Event type where data is broadcasted whenever data is inserted from chain indexing.
  """
  @type chain_event ::
          :addresses
          | :address_coin_balances
          | :blocks
          | :block_rewards
          | :exchange_rate
          | :internal_transactions
          | :logs
          | :transactions
          | :token_transfers

  @type direction :: :from | :to

  @typedoc """
   * `:optional` - the association is optional and only needs to be loaded if available
   * `:required` - the association is required and MUST be loaded.  If it is not available, then the parent struct
     SHOULD NOT be returned.
  """
  @type necessity :: :optional | :required

  @typedoc """
  The `t:necessity/0` of each association that should be loaded
  """
  @type necessity_by_association :: %{association => necessity}

  @typep necessity_by_association_option :: {:necessity_by_association, necessity_by_association}
  @typep paging_options :: {:paging_options, PagingOptions.t()}
  @typep balance_by_day :: %{date: String.t(), value: Wei.t()}

  @doc """
  Gets from the cache the count of `t:Explorer.Chain.Address.t/0`'s where the `fetched_coin_balance` is > 0
  """
  @spec count_addresses_with_balance_from_cache :: non_neg_integer()
  def count_addresses_with_balance_from_cache do
    AddressesWithBalanceCounter.fetch()
  end

  @doc """
  Estimated count of `t:Explorer.Chain.Address.t/0`.

  Estimated count of addresses.
  """
  @spec address_estimated_count() :: non_neg_integer()
  def address_estimated_count do
    cached_value = AddressesCounter.fetch()

    if is_nil(cached_value) do
      %Postgrex.Result{rows: [[count]]} = Repo.query!("SELECT reltuples FROM pg_class WHERE relname = 'addresses';")

      count
    else
      cached_value
    end
  end

  @doc """
  Counts the number of addresses with fetched coin balance > 0.

  This function should be used with caution. In larger databases, it may take a
  while to have the return back.
  """
  def count_addresses_with_balance do
    Repo.one(
      Address.count_with_fetched_coin_balance(),
      timeout: :infinity
    )
  end

  @doc """
  Counts the number of all addresses.

  This function should be used with caution. In larger databases, it may take a
  while to have the return back.
  """
  def count_addresses do
    Repo.one(
      Address.count(),
      timeout: :infinity
    )
  end

  @doc """
  `t:Explorer.Chain.InternalTransaction/0`s from the address with the given `hash`.

  This function excludes any internal transactions in the results where the
  internal transaction has no siblings within the parent transaction.

  ## Options

    * `:direction` - if specified, will filter internal transactions by address type. If `:to` is specified, only
      internal transactions where the "to" address matches will be returned. Likewise, if `:from` is specified, only
      internal transactions where the "from" address matches will be returned. If `:direction` is omitted, internal
      transactions either to or from the address will be returned.
    * `:necessity_by_association` - use to load `t:association/0` as `:required` or `:optional`. If an association is
      `:required`, and the `t:Explorer.Chain.InternalTransaction.t/0` has no associated record for that association,
      then the `t:Explorer.Chain.InternalTransaction.t/0` will not be included in the page `entries`.
    * `:paging_options` - a `t:Explorer.PagingOptions.t/0` used to specify the `:page_size` and
      `:key` (a tuple of the lowest/oldest `{block_number, transaction_index, index}`) and. Results will be the internal
      transactions older than the `block_number`, `transaction index`, and `index` that are passed.

  """
  @spec address_to_internal_transactions(Hash.Address.t(), [paging_options | necessity_by_association_option]) :: [
          InternalTransaction.t()
        ]
  def address_to_internal_transactions(hash, options \\ []) do
    necessity_by_association = Keyword.get(options, :necessity_by_association, %{})
    direction = Keyword.get(options, :direction)

    from_block = from_block(options)
    to_block = to_block(options)

    paging_options = Keyword.get(options, :paging_options, @default_paging_options)

    if direction == nil do
      query_to_address_hash_wrapped =
        InternalTransaction
        |> InternalTransaction.where_nonpending_block()
        |> InternalTransaction.where_address_fields_match(hash, :to_address_hash)
        |> InternalTransaction.where_block_number_in_period(from_block, to_block)
        |> common_where_limit_order(paging_options)
        |> wrapped_union_subquery()

      query_from_address_hash_wrapped =
        InternalTransaction
        |> InternalTransaction.where_nonpending_block()
        |> InternalTransaction.where_address_fields_match(hash, :from_address_hash)
        |> InternalTransaction.where_block_number_in_period(from_block, to_block)
        |> common_where_limit_order(paging_options)
        |> wrapped_union_subquery()

      query_created_contract_address_hash_wrapped =
        InternalTransaction
        |> InternalTransaction.where_nonpending_block()
        |> InternalTransaction.where_address_fields_match(hash, :created_contract_address_hash)
        |> InternalTransaction.where_block_number_in_period(from_block, to_block)
        |> common_where_limit_order(paging_options)
        |> wrapped_union_subquery()

      full_query =
        query_to_address_hash_wrapped
        |> union(^query_from_address_hash_wrapped)
        |> union(^query_created_contract_address_hash_wrapped)

      full_query
      |> wrapped_union_subquery()
      |> order_by(
        [q],
        desc: q.block_number,
        desc: q.transaction_index,
        desc: q.index
      )
      |> preload(transaction: :block)
      |> join_associations(necessity_by_association)
      |> Repo.all()
    else
      InternalTransaction
      |> InternalTransaction.where_nonpending_block()
      |> InternalTransaction.where_address_fields_match(hash, direction)
      |> InternalTransaction.where_block_number_in_period(from_block, to_block)
      |> common_where_limit_order(paging_options)
      |> preload(transaction: :block)
      |> join_associations(necessity_by_association)
      |> Repo.all()
    end
  end

  def wrapped_union_subquery(query) do
    from(
      q in subquery(query),
      select: q
    )
  end

  defp common_where_limit_order(query, paging_options) do
    query
    |> InternalTransaction.where_is_different_from_parent_transaction()
    |> InternalTransaction.where_block_number_is_not_null()
    |> page_internal_transaction(paging_options)
    |> limit(^paging_options.page_size)
    |> order_by(
      [it],
      desc: it.block_number,
      desc: it.transaction_index,
      desc: it.index
    )
  end

  @doc """
  Get the total number of transactions sent by the address with the given hash according to the last block indexed.

  We have to increment +1 in the last nonce result because it works like an array position, the first
  nonce has the value 0. When last nonce is nil, it considers that the given address has 0 transactions.
  """
  @spec total_transactions_sent_by_address(Hash.Address.t()) :: non_neg_integer()
  def total_transactions_sent_by_address(address_hash) do
    last_nonce =
      address_hash
      |> Transaction.last_nonce_by_address_query()
      |> Repo.one(timeout: :infinity)

    case last_nonce do
      nil -> 0
      value -> value + 1
    end
  end

  @doc """
  Fetches the transactions related to the address with the given hash, including
  transactions that only have the address in the `token_transfers` related table
  and rewards for block validation.

  This query is divided into multiple subqueries intentionally in order to
  improve the listing performance.

  The `token_trasfers` table tends to grow exponentially, and the query results
  with a `transactions` `join` statement takes too long.

  To solve this the `transaction_hashes` are fetched in a separate query, and
  paginated through the `block_number` already present in the `token_transfers`
  table.

  ## Options

    * `:necessity_by_association` - use to load `t:association/0` as `:required` or `:optional`.  If an association is
      `:required`, and the `t:Explorer.Chain.Transaction.t/0` has no associated record for that association, then the
      `t:Explorer.Chain.Transaction.t/0` will not be included in the page `entries`.
    * `:paging_options` - a `t:Explorer.PagingOptions.t/0` used to specify the `:page_size` and
      `:key` (a tuple of the lowest/oldest `{block_number, index}`) and. Results will be the transactions older than
      the `block_number` and `index` that are passed.

  """
  @spec address_to_transactions_with_rewards(Hash.Address.t(), [paging_options | necessity_by_association_option]) ::
          [
            Transaction.t()
          ]
  def address_to_transactions_with_rewards(address_hash, options \\ []) when is_list(options) do
    paging_options = Keyword.get(options, :paging_options, @default_paging_options)

    if Application.get_env(:block_scout_web, BlockScoutWeb.Chain)[:has_emission_funds] do
      cond do
        Keyword.get(options, :direction) == :from ->
          address_to_transactions_without_rewards(address_hash, options)

        address_has_rewards?(address_hash) ->
          %{payout_key: block_miner_payout_address} = Reward.get_validator_payout_key_by_mining(address_hash)

          if block_miner_payout_address && address_hash == block_miner_payout_address do
            transactions_with_rewards_results(address_hash, options, paging_options)
          else
            address_to_transactions_without_rewards(address_hash, options)
          end

        true ->
          address_to_transactions_without_rewards(address_hash, options)
      end
    else
      address_to_transactions_without_rewards(address_hash, options)
    end
  end

  defp transactions_with_rewards_results(address_hash, options, paging_options) do
    blocks_range = address_to_transactions_tasks_range_of_blocks(address_hash, options)

    rewards_task =
      Task.async(fn -> Reward.fetch_emission_rewards_tuples(address_hash, paging_options, blocks_range) end)

    [rewards_task | address_to_transactions_tasks(address_hash, options)]
    |> wait_for_address_transactions()
    |> Enum.sort_by(fn item ->
      case item do
        {%Reward{} = emission_reward, _} ->
          {-emission_reward.block_number, 1}

        item ->
          block_number = if item.block_number, do: -item.block_number, else: 0
          index = if item.index, do: -item.index, else: 0
          {block_number, index}
      end
    end)
    |> Enum.dedup_by(fn item ->
      case item do
        {%Reward{} = emission_reward, _} ->
          {emission_reward.block_hash, emission_reward.address_hash, emission_reward.address_type}

        transaction ->
          transaction.hash
      end
    end)
    |> Enum.take(paging_options.page_size)
  end

  def address_to_transactions_without_rewards(address_hash, options) do
    paging_options = Keyword.get(options, :paging_options, @default_paging_options)

    address_hash
    |> address_to_transactions_tasks(options)
    |> wait_for_address_transactions()
    |> Enum.sort_by(&{&1.block_number, &1.index}, &>=/2)
    |> Enum.dedup_by(& &1.hash)
    |> Enum.take(paging_options.page_size)
  end

  def address_to_mined_transactions_without_rewards(address_hash, options) do
    paging_options = Keyword.get(options, :paging_options, @default_paging_options)

    address_hash
    |> address_to_mined_transactions_tasks(options)
    |> wait_for_address_transactions()
    |> Enum.sort_by(&{&1.block_number, &1.index}, &>=/2)
    |> Enum.dedup_by(& &1.hash)
    |> Enum.take(paging_options.page_size)
  end

  defp address_to_transactions_tasks_query(options) do
    from_block = from_block(options)
    to_block = to_block(options)

    options
    |> Keyword.get(:paging_options, @default_paging_options)
    |> fetch_transactions(from_block, to_block)
  end

  defp transactions_block_numbers_at_address(address_hash, options) do
    direction = Keyword.get(options, :direction)

    options
    |> address_to_transactions_tasks_query()
    |> Transaction.not_pending_transactions()
    |> select([t], t.block_number)
    |> Transaction.matching_address_queries_list(direction, address_hash)
  end

  defp address_to_transactions_tasks(address_hash, options) do
    direction = Keyword.get(options, :direction)
    necessity_by_association = Keyword.get(options, :necessity_by_association, %{})

    from_block = from_block(options)
    to_block = to_block(options)

    options
    |> address_to_transactions_tasks_query()
    |> Transaction.not_dropped_or_replaced_transacions()
    |> where_block_number_in_period(from_block, to_block)
    |> join_associations(necessity_by_association)
    |> Transaction.matching_address_queries_list(direction, address_hash)
    |> Enum.map(fn query -> Task.async(fn -> Repo.all(query) end) end)
  end

  defp address_to_mined_transactions_tasks(address_hash, options) do
    direction = Keyword.get(options, :direction)
    necessity_by_association = Keyword.get(options, :necessity_by_association, %{})

    options
    |> address_to_transactions_tasks_query()
    |> Transaction.not_pending_transactions()
    |> join_associations(necessity_by_association)
    |> Transaction.matching_address_queries_list(direction, address_hash)
    |> Enum.map(fn query -> Task.async(fn -> Repo.all(query) end) end)
  end

  def address_to_transactions_tasks_range_of_blocks(address_hash, options) do
    extremums_list =
      address_hash
      |> transactions_block_numbers_at_address(options)
      |> Enum.map(fn query ->
        extremum_query =
          from(
            q in subquery(query),
            select: %{min_block_number: min(q.block_number), max_block_number: max(q.block_number)}
          )

        extremum_query
        |> Repo.one!()
      end)

    extremums_list
    |> Enum.reduce(%{min_block_number: nil, max_block_number: 0}, fn %{
                                                                       min_block_number: min_number,
                                                                       max_block_number: max_number
                                                                     },
                                                                     extremums_result ->
      current_min_number = Map.get(extremums_result, :min_block_number)
      current_max_number = Map.get(extremums_result, :max_block_number)

      extremums_result =
        if is_number(current_min_number) do
          if is_number(min_number) and min_number > 0 and min_number < current_min_number do
            extremums_result
            |> Map.put(:min_block_number, min_number)
          else
            extremums_result
          end
        else
          extremums_result
          |> Map.put(:min_block_number, min_number)
        end

      if is_number(max_number) and max_number > 0 and max_number > current_max_number do
        extremums_result
        |> Map.put(:max_block_number, max_number)
      else
        extremums_result
      end
    end)
  end

  defp wait_for_address_transactions(tasks) do
    tasks
    |> Task.yield_many(:timer.seconds(20))
    |> Enum.flat_map(fn {_task, res} ->
      case res do
        {:ok, result} ->
          result

        {:exit, reason} ->
          raise "Query fetching address transactions terminated: #{inspect(reason)}"

        nil ->
          raise "Query fetching address transactions timed out."
      end
    end)
  end

  @spec address_hash_to_token_transfers(Hash.Address.t(), Keyword.t()) :: [Transaction.t()]
  def address_hash_to_token_transfers(address_hash, options \\ []) do
    paging_options = Keyword.get(options, :paging_options, @default_paging_options)
    direction = Keyword.get(options, :direction)

    direction
    |> Transaction.transactions_with_token_transfers_direction(address_hash)
    |> Transaction.preload_token_transfers(address_hash)
    |> handle_paging_options(paging_options)
    |> Repo.all()
  end

  @doc """
  address_hash_to_token_transfers_including_contract/2 function returns token transfers on address (to/from/contract).
  It is used by CSV export of token transfers button.
  """
  @spec address_hash_to_token_transfers_including_contract(Hash.Address.t(), Keyword.t()) :: [TokenTransfer.t()]
  def address_hash_to_token_transfers_including_contract(address_hash, options \\ []) do
    paging_options = Keyword.get(options, :paging_options, @default_paging_options)

    query =
      from(
        token_transfer in TokenTransfer,
        where: token_transfer.to_address_hash == ^address_hash,
        or_where: token_transfer.from_address_hash == ^address_hash,
        or_where: token_transfer.token_contract_address_hash == ^address_hash
      )

    query
    |> handle_paging_options(paging_options)
    |> preload(transaction: :block)
    |> preload(:token)
    |> Repo.all()
  end

  @spec address_to_logs(Hash.Address.t(), Keyword.t()) :: [Log.t()]
  def address_to_logs(address_hash, options \\ []) when is_list(options) do
    paging_options = Keyword.get(options, :paging_options) || %PagingOptions{page_size: 50}

    from_block = from_block(options)
    to_block = to_block(options)

    {block_number, transaction_index, log_index} = paging_options.key || {BlockNumber.get_max(), 0, 0}

    base_query =
      from(log in Log,
        inner_join: transaction in Transaction,
        on: transaction.hash == log.transaction_hash,
        order_by: [desc: log.block_number, desc: log.index],
        where: transaction.block_number < ^block_number,
        or_where: transaction.block_number == ^block_number and transaction.index > ^transaction_index,
        or_where:
          transaction.block_number == ^block_number and transaction.index == ^transaction_index and
            log.index > ^log_index,
        where: log.address_hash == ^address_hash,
        select: log
      )

    wrapped_query =
      from(
        log in subquery(base_query),
        inner_join: transaction in Transaction,
        preload: [:transaction, transaction: [to_address: :smart_contract]],
        where:
          log.block_hash == transaction.block_hash and
            log.block_number == transaction.block_number and
            log.transaction_hash == transaction.hash,
        select: log
      )

    wrapped_query
    |> filter_topic(options)
    |> where_block_number_in_period(from_block, to_block)
    |> limit(^paging_options.page_size)
    |> Repo.all()
    |> Enum.take(paging_options.page_size)
  end

  defp filter_topic(base_query, topic: topic) do
    from(log in base_query,
      where:
        log.first_topic == ^topic or log.second_topic == ^topic or log.third_topic == ^topic or
          log.fourth_topic == ^topic
    )
  end

  defp filter_topic(base_query, _), do: base_query

  def where_block_number_in_period(base_query, from_block, to_block) when is_nil(from_block) and not is_nil(to_block) do
    from(q in base_query,
      where: q.block_number <= ^to_block
    )
  end

  def where_block_number_in_period(base_query, from_block, to_block) when not is_nil(from_block) and is_nil(to_block) do
    from(q in base_query,
      where: q.block_number > ^from_block
    )
  end

  def where_block_number_in_period(base_query, from_block, to_block) when is_nil(from_block) and is_nil(to_block) do
    base_query
  end

  def where_block_number_in_period(base_query, from_block, to_block) do
    from(q in base_query,
      where: q.block_number > ^from_block and q.block_number <= ^to_block
    )
  end

  @doc """
  Finds all `t:Explorer.Chain.Transaction.t/0`s given the address_hash and the token contract
  address hash.

  ## Options

    * `:paging_options` - a `t:Explorer.PagingOptions.t/0` used to specify the `:page_size` and
      `:key` (in the form of `%{"inserted_at" => inserted_at}`). Results will be the transactions
      older than the `index` that are passed.
  """
  @spec address_to_transactions_with_token_transfers(Hash.t(), Hash.t(), [paging_options]) :: [Transaction.t()]
  def address_to_transactions_with_token_transfers(address_hash, token_hash, options \\ []) do
    paging_options = Keyword.get(options, :paging_options, @default_paging_options)

    address_hash
    |> Transaction.transactions_with_token_transfers(token_hash)
    |> Transaction.preload_token_transfers(address_hash)
    |> handle_paging_options(paging_options)
    |> Repo.all()
  end

  @doc """
  The `t:Explorer.Chain.Address.t/0` `balance` in `unit`.
  """
  @spec balance(Address.t(), :wei) :: Wei.wei() | nil
  @spec balance(Address.t(), :gwei) :: Wei.gwei() | nil
  @spec balance(Address.t(), :ether) :: Wei.ether() | nil
  def balance(%Address{fetched_coin_balance: balance}, unit) do
    case balance do
      nil -> nil
      _ -> Wei.to(balance, unit)
    end
  end

  @doc """
  The number of `t:Explorer.Chain.Block.t/0`.

      iex> insert_list(2, :block)
      iex> Explorer.Chain.block_count()
      2

  When there are no `t:Explorer.Chain.Block.t/0`.

      iex> Explorer.Chain.block_count()
      0

  """
  def block_count do
    Repo.aggregate(Block, :count, :hash)
  end

  @doc """
  Reward for mining a block.

  The block reward is the sum of the following:

  * Sum of the transaction fees (gas_used * gas_price) for the block
  * A static reward for miner (this value may change during the life of the chain)
  * The reward for uncle blocks (1/32 * static_reward * number_of_uncles)

  *NOTE*

  Uncles are not currently accounted for.
  """
  @spec block_reward(Block.block_number()) :: Wei.t()
  def block_reward(block_number) do
    query =
      from(
        block in Block,
        left_join: transaction in assoc(block, :transactions),
        inner_join: emission_reward in EmissionReward,
        on: fragment("? <@ ?", block.number, emission_reward.block_range),
        where: block.number == ^block_number,
        group_by: emission_reward.reward,
        select: %Wei{
          value: coalesce(sum(transaction.gas_used * transaction.gas_price), 0) + emission_reward.reward
        }
      )

    Repo.one!(query)
  end

  @doc """
  The `t:Explorer.Chain.Wei.t/0` paid to the miners of the `t:Explorer.Chain.Block.t/0`s with `hash`
  `Explorer.Chain.Hash.Full.t/0` by the signers of the transactions in those blocks to cover the gas fee
  (`gas_used * gas_price`).
  """
  @spec gas_payment_by_block_hash([Hash.Full.t()]) :: %{Hash.Full.t() => Wei.t()}
  def gas_payment_by_block_hash(block_hashes) when is_list(block_hashes) do
    query =
      from(
        block in Block,
        left_join: transaction in assoc(block, :transactions),
        where: block.hash in ^block_hashes and block.consensus == true,
        group_by: block.hash,
        select: {block.hash, %Wei{value: coalesce(sum(transaction.gas_used * transaction.gas_price), 0)}}
      )

    query
    |> Repo.all()
    |> Enum.into(%{})
  end

  def timestamp_by_block_hash(block_hashes) when is_list(block_hashes) do
    query =
      from(
        block in Block,
        where: block.hash in ^block_hashes and block.consensus == true,
        group_by: block.hash,
        select: {block.hash, block.timestamp}
      )

    query
    |> Repo.all()
    |> Enum.into(%{})
  end

  @doc """
  Finds all `t:Explorer.Chain.Transaction.t/0`s in the `t:Explorer.Chain.Block.t/0`.

  ## Options

    * `:necessity_by_association` - use to load `t:association/0` as `:required` or `:optional`.  If an association is
      `:required`, and the `t:Explorer.Chain.Transaction.t/0` has no associated record for that association, then the
      `t:Explorer.Chain.Transaction.t/0` will not be included in the page `entries`.
    * `:paging_options` - a `t:Explorer.PagingOptions.t/0` used to specify the `:page_size` and
      `:key` (a tuple of the lowest/oldest `{index}`) and. Results will be the transactions older than
      the `index` that are passed.
  """
  @spec block_to_transactions(Hash.Full.t(), [paging_options | necessity_by_association_option]) :: [Transaction.t()]
  def block_to_transactions(block_hash, options \\ []) when is_list(options) do
    necessity_by_association = Keyword.get(options, :necessity_by_association, %{})

    options
    |> Keyword.get(:paging_options, @default_paging_options)
    |> fetch_transactions_in_ascending_order_by_index()
    |> join(:inner, [transaction], block in assoc(transaction, :block))
    |> where([_, block], block.hash == ^block_hash)
    |> join_associations(necessity_by_association)
    |> preload([{:token_transfers, [:token, :from_address, :to_address]}])
    |> Repo.all()
  end

  @doc """
  Finds sum of gas_used for new (EIP-1559) txs belongs to block
  """
  @spec block_to_gas_used_by_1559_txs(Hash.Full.t()) :: non_neg_integer()
  def block_to_gas_used_by_1559_txs(block_hash) do
    query =
      from(
        tx in Transaction,
        where: tx.block_hash == ^block_hash,
        where: not is_nil(tx.max_priority_fee_per_gas),
        select: sum(tx.gas_used)
      )

    result = Repo.one(query)
    if result, do: result, else: 0
  end

  @doc """
  Finds sum of priority fee for new (EIP-1559) txs belongs to block
  """
  @spec block_to_priority_fee_of_1559_txs(Hash.Full.t()) :: Decimal.t()
  def block_to_priority_fee_of_1559_txs(block_hash) do
    block = Repo.get_by(Block, hash: block_hash)
    %Wei{value: base_fee_per_gas} = block.base_fee_per_gas

    query =
      from(
        tx in Transaction,
        where: tx.block_hash == ^block_hash,
        where: not is_nil(tx.max_priority_fee_per_gas),
        select:
          sum(
            fragment(
              "CASE 
                WHEN ? = 0 THEN 0
                WHEN ? < ? THEN ?
                ELSE ? END",
              tx.max_fee_per_gas,
              tx.max_fee_per_gas - ^base_fee_per_gas,
              tx.max_priority_fee_per_gas,
              (tx.max_fee_per_gas - ^base_fee_per_gas) * tx.gas_used,
              tx.max_priority_fee_per_gas * tx.gas_used
            )
          )
      )

    result = Repo.one(query)
    if result, do: result, else: 0
  end

  @doc """
  Counts the number of `t:Explorer.Chain.Transaction.t/0` in the `block`.
  """
  @spec block_to_transaction_count(Hash.Full.t()) :: non_neg_integer()
  def block_to_transaction_count(block_hash) do
    query =
      from(
        transaction in Transaction,
        where: transaction.block_hash == ^block_hash
      )

    Repo.aggregate(query, :count, :hash)
  end

  @spec address_to_incoming_transaction_count(Hash.Address.t()) :: non_neg_integer()
  def address_to_incoming_transaction_count(address_hash) do
    to_address_query =
      from(
        transaction in Transaction,
        where: transaction.to_address_hash == ^address_hash
      )

    Repo.aggregate(to_address_query, :count, :hash, timeout: :infinity)
  end

  @spec address_to_incoming_transaction_gas_usage(Hash.Address.t()) :: Decimal.t() | nil
  def address_to_incoming_transaction_gas_usage(address_hash) do
    to_address_query =
      from(
        transaction in Transaction,
        where: transaction.to_address_hash == ^address_hash
      )

    Repo.aggregate(to_address_query, :sum, :gas_used, timeout: :infinity)
  end

  @spec address_to_outcoming_transaction_gas_usage(Hash.Address.t()) :: Decimal.t() | nil
  def address_to_outcoming_transaction_gas_usage(address_hash) do
    to_address_query =
      from(
        transaction in Transaction,
        where: transaction.from_address_hash == ^address_hash
      )

    Repo.aggregate(to_address_query, :sum, :gas_used, timeout: :infinity)
  end

  @spec max_incoming_transactions_count() :: non_neg_integer()
  def max_incoming_transactions_count, do: @max_incoming_transactions_count

  @doc """
  How many blocks have confirmed `block` based on the current `max_block_number`

  A consensus block's number of confirmations is the difference between its number and the current block height + 1.

      iex> block = insert(:block, number: 1)
      iex> Explorer.Chain.confirmations(block, block_height: 2)
      {:ok, 2}

  The newest block at the block height has 1 confirmation.

      iex> block = insert(:block, number: 1)
      iex> Explorer.Chain.confirmations(block, block_height: 1)
      {:ok, 1}

  A non-consensus block has no confirmations and is orphaned even if there are child blocks of it on an orphaned chain.

      iex> parent_block = insert(:block, consensus: false, number: 1)
      iex> insert(
      ...>   :block,
      ...>   parent_hash: parent_block.hash,
      ...>   consensus: false,
      ...>   number: parent_block.number + 1
      ...> )
      iex> Explorer.Chain.confirmations(parent_block, block_height: 3)
      {:error, :non_consensus}

  If you calculate the block height and then get a newer block, the confirmations will be `0` instead of negative.

      iex> block = insert(:block, number: 1)
      iex> Explorer.Chain.confirmations(block, block_height: 0)
      {:ok, 1}
  """
  @spec confirmations(Block.t(), [{:block_height, block_height()}]) ::
          {:ok, non_neg_integer()} | {:error, :non_consensus}

  def confirmations(%Block{consensus: true, number: number}, named_arguments) when is_list(named_arguments) do
    max_consensus_block_number = Keyword.fetch!(named_arguments, :block_height)

    {:ok, max(1 + max_consensus_block_number - number, 1)}
  end

  def confirmations(%Block{consensus: false}, _), do: {:error, :non_consensus}

  @doc """
  Creates an address.

      iex> {:ok, %Explorer.Chain.Address{hash: hash}} = Explorer.Chain.create_address(
      ...>   %{hash: "0xa94f5374fce5edbc8e2a8697c15331677e6ebf0b"}
      ...> )
      ...> to_string(hash)
      "0xa94f5374fce5edbc8e2a8697c15331677e6ebf0b"

  A `String.t/0` value for `Explorer.Chain.Address.t/0` `hash` must have 40 hexadecimal characters after the `0x` prefix
  to prevent short- and long-hash transcription errors.

      iex> {:error, %Ecto.Changeset{errors: errors}} = Explorer.Chain.create_address(
      ...>   %{hash: "0xa94f5374fce5edbc8e2a8697c15331677e6ebf0"}
      ...> )
      ...> errors
      [hash: {"is invalid", [type: Explorer.Chain.Hash.Address, validation: :cast]}]
      iex> {:error, %Ecto.Changeset{errors: errors}} = Explorer.Chain.create_address(
      ...>   %{hash: "0xa94f5374fce5edbc8e2a8697c15331677e6ebf0ba"}
      ...> )
      ...> errors
      [hash: {"is invalid", [type: Explorer.Chain.Hash.Address, validation: :cast]}]

  """
  @spec create_address(map()) :: {:ok, Address.t()} | {:error, Ecto.Changeset.t()}
  def create_address(attrs \\ %{}) do
    %Address{}
    |> Address.changeset(attrs)
    |> Repo.insert()
  end

  @doc """
  Creates a decompiled smart contract.
  """

  @spec create_decompiled_smart_contract(map()) :: {:ok, Address.t()} | {:error, Ecto.Changeset.t()}
  def create_decompiled_smart_contract(attrs) do
    changeset = DecompiledSmartContract.changeset(%DecompiledSmartContract{}, attrs)

    # Enforce ShareLocks tables order (see docs: sharelocks.md)
    Multi.new()
    |> Multi.run(:set_address_decompiled, fn repo, _ ->
      set_address_decompiled(repo, Changeset.get_field(changeset, :address_hash))
    end)
    |> Multi.insert(:decompiled_smart_contract, changeset,
      on_conflict: :replace_all,
      conflict_target: [:decompiler_version, :address_hash]
    )
    |> Repo.transaction()
    |> case do
      {:ok, %{decompiled_smart_contract: decompiled_smart_contract}} -> {:ok, decompiled_smart_contract}
      {:error, _, error_value, _} -> {:error, error_value}
    end
  end

  @doc """
  Converts the `Explorer.Chain.Data.t:t/0` to `iodata` representation that can be written to users efficiently.

      iex> %Explorer.Chain.Data{
      ...>   bytes: <<>>
      ...> } |>
      ...> Explorer.Chain.data_to_iodata() |>
      ...> IO.iodata_to_binary()
      "0x"
      iex> %Explorer.Chain.Data{
      ...>   bytes: <<0, 0, 0, 0, 0, 0, 0, 0, 0, 0, 0, 0, 134, 45, 103, 203, 7,
      ...>     115, 238, 63, 140, 231, 234, 137, 179, 40, 255, 234, 134, 26,
      ...>     179, 239>>
      ...> } |>
      ...> Explorer.Chain.data_to_iodata() |>
      ...> IO.iodata_to_binary()
      "0x000000000000000000000000862d67cb0773ee3f8ce7ea89b328ffea861ab3ef"

  """
  @spec data_to_iodata(Data.t()) :: iodata()
  def data_to_iodata(data) do
    Data.to_iodata(data)
  end

  @doc """
  The fee a `transaction` paid for the `t:Explorer.Transaction.t/0` `gas`

  If the transaction is pending, then the fee will be a range of `unit`

      iex> Explorer.Chain.fee(
      ...>   %Explorer.Chain.Transaction{
      ...>     gas: Decimal.new(3),
      ...>     gas_price: %Explorer.Chain.Wei{value: Decimal.new(2)},
      ...>     gas_used: nil
      ...>   },
      ...>   :wei
      ...> )
      {:maximum, Decimal.new(6)}

  If the transaction has been confirmed in block, then the fee will be the actual fee paid in `unit` for the `gas_used`
  in the `transaction`.

      iex> Explorer.Chain.fee(
      ...>   %Explorer.Chain.Transaction{
      ...>     gas: Decimal.new(3),
      ...>     gas_price: %Explorer.Chain.Wei{value: Decimal.new(2)},
      ...>     gas_used: Decimal.new(2)
      ...>   },
      ...>   :wei
      ...> )
      {:actual, Decimal.new(4)}

  """
  @spec fee(%Transaction{gas_used: nil}, :ether | :gwei | :wei) :: {:maximum, Decimal.t()}
  def fee(%Transaction{gas: gas, gas_price: gas_price, gas_used: nil}, unit) do
    fee =
      gas_price
      |> Wei.to(unit)
      |> Decimal.mult(gas)

    {:maximum, fee}
  end

  @spec fee(%Transaction{gas_used: Decimal.t()}, :ether | :gwei | :wei) :: {:actual, Decimal.t()}
  def fee(%Transaction{gas_price: gas_price, gas_used: gas_used}, unit) do
    fee =
      gas_price
      |> Wei.to(unit)
      |> Decimal.mult(gas_used)

    {:actual, fee}
  end

  @doc """
  Checks to see if the chain is down indexing based on the transaction from the
  oldest block and the `fetch_internal_transactions` pending operation
  """
  @spec finished_indexing?() :: boolean()
  def finished_indexing? do
    json_rpc_named_arguments = Application.fetch_env!(:indexer, :json_rpc_named_arguments)
    variant = Keyword.fetch!(json_rpc_named_arguments, :variant)

    if variant == EthereumJSONRPC.Ganache || variant == EthereumJSONRPC.Arbitrum do
      true
    else
      with {:transactions_exist, true} <- {:transactions_exist, Repo.exists?(Transaction)},
           min_block_number when not is_nil(min_block_number) <- Repo.aggregate(Transaction, :min, :block_number) do
        query =
          from(
            b in Block,
            join: pending_ops in assoc(b, :pending_operations),
            where: pending_ops.fetch_internal_transactions,
            where: b.consensus and b.number == ^min_block_number
          )

        !Repo.exists?(query)
      else
        {:transactions_exist, false} -> true
        nil -> false
      end
    end
  end

  @doc """
  The `t:Explorer.Chain.Transaction.t/0` `gas_price` of the `transaction` in `unit`.
  """
  def gas_price(%Transaction{gas_price: gas_price}, unit) do
    Wei.to(gas_price, unit)
  end

  @doc """
  Converts `t:Explorer.Chain.Address.t/0` `hash` to the `t:Explorer.Chain.Address.t/0` with that `hash`.

  Returns `{:ok, %Explorer.Chain.Address{}}` if found

      iex> {:ok, %Explorer.Chain.Address{hash: hash}} = Explorer.Chain.create_address(
      ...>   %{hash: "0x5aaeb6053f3e94c9b9a09f33669435e7ef1beaed"}
      ...> )
      iex> {:ok, %Explorer.Chain.Address{hash: found_hash}} = Explorer.Chain.hash_to_address(hash)
      iex> found_hash == hash
      true

  Returns `{:error, :not_found}` if not found

      iex> {:ok, hash} = Explorer.Chain.string_to_address_hash("0x5aaeb6053f3e94c9b9a09f33669435e7ef1beaed")
      iex> Explorer.Chain.hash_to_address(hash)
      {:error, :not_found}

  ## Options

    * `:necessity_by_association` - use to load `t:association/0` as `:required` or `:optional`.  If an association is
      `:required`, and the `t:Explorer.Chain.Address.t/0` has no associated record for that association,
      then the `t:Explorer.Chain.Address.t/0` will not be included in the list.

  Optionally it also accepts a boolean to fetch the `has_decompiled_code?` virtual field or not

  """
  @spec hash_to_address(Hash.Address.t(), [necessity_by_association_option], boolean()) ::
          {:ok, Address.t()} | {:error, :not_found}
  def hash_to_address(
        %Hash{byte_count: unquote(Hash.Address.byte_count())} = hash,
        options \\ [
          necessity_by_association: %{
            :contracts_creation_internal_transaction => :optional,
            :names => :optional,
            :smart_contract => :optional,
            :token => :optional,
            :contracts_creation_transaction => :optional
          }
        ],
        query_decompiled_code_flag \\ true
      ) do
    necessity_by_association = Keyword.get(options, :necessity_by_association, %{})

    query =
      from(
        address in Address,
        where: address.hash == ^hash
      )

    address_result =
      query
      |> join_associations(necessity_by_association)
      |> with_decompiled_code_flag(hash, query_decompiled_code_flag)
      |> Repo.one()

    address_updated_result =
      case address_result do
        %{smart_contract: smart_contract} ->
          if smart_contract do
            address_result
          else
            address_verified_twin_contract =
              Chain.get_minimal_proxy_template(hash) ||
                Chain.get_address_verified_twin_contract(hash).verified_contract

            if address_verified_twin_contract do
              address_verified_twin_contract_updated =
                address_verified_twin_contract
                |> Map.put(:address_hash, hash)
                |> Map.put_new(:metadata_from_verified_twin, true)

              address_result
              |> Map.put(:smart_contract, address_verified_twin_contract_updated)
            else
              address_result
            end
          end

        _ ->
          address_result
      end

    address_updated_result
    |> case do
      nil -> {:error, :not_found}
      address -> {:ok, address}
    end
  end

  def decompiled_code(address_hash, version) do
    query =
      from(contract in DecompiledSmartContract,
        where: contract.address_hash == ^address_hash and contract.decompiler_version == ^version
      )

    query
    |> Repo.one()
    |> case do
      nil -> {:error, :not_found}
      contract -> {:ok, contract.decompiled_source_code}
    end
  end

  @spec token_contract_address_from_token_name(String.t()) :: {:ok, Hash.Address.t()} | {:error, :not_found}
  def token_contract_address_from_token_name(name) when is_binary(name) do
    query =
      from(token in Token,
        where: ilike(token.symbol, ^name),
        or_where: ilike(token.name, ^name),
        select: token.contract_address_hash
      )

    query
    |> Repo.all()
    |> case do
      [] ->
        {:error, :not_found}

      hashes ->
        if Enum.count(hashes) == 1 do
          {:ok, List.first(hashes)}
        else
          {:error, :not_found}
        end
    end
  end

  defp prepare_search_term(string) do
    case Regex.scan(~r/[a-zA-Z0-9]+/, string) do
      [_ | _] = words ->
        term_final =
          words
          |> Enum.map(fn [word] -> word <> ":*" end)
          |> Enum.join(" & ")

        {:some, term_final}

      _ ->
        :none
    end
  end

  defp search_token_query(term) do
    from(token in Token,
      left_join: bridged in BridgedToken,
      on: token.contract_address_hash == bridged.home_token_contract_address_hash,
      where: fragment("to_tsvector(symbol || ' ' || name ) @@ to_tsquery(?)", ^term),
      select: %{
        address_hash: token.contract_address_hash,
        tx_hash: fragment("CAST(NULL AS bytea)"),
        block_hash: fragment("CAST(NULL AS bytea)"),
        foreign_token_hash: bridged.foreign_token_contract_address_hash,
        foreign_chain_id: bridged.foreign_chain_id,
        type: "token",
        name: token.name,
        symbol: token.symbol,
        holder_count: token.holder_count,
        inserted_at: token.inserted_at,
        block_number: 0
      }
    )
  end

  defp search_contract_query(term) do
    from(smart_contract in SmartContract,
      left_join: address in Address,
      on: smart_contract.address_hash == address.hash,
      where: fragment("to_tsvector(name ) @@ to_tsquery(?)", ^term),
      select: %{
        address_hash: smart_contract.address_hash,
        tx_hash: fragment("CAST(NULL AS bytea)"),
        block_hash: fragment("CAST(NULL AS bytea)"),
        foreign_token_hash: fragment("CAST(NULL AS bytea)"),
        foreign_chain_id: ^nil,
        type: "contract",
        name: smart_contract.name,
        symbol: ^nil,
        holder_count: ^nil,
        inserted_at: address.inserted_at,
        block_number: 0
      }
    )
  end

  defp search_address_query(term) do
    case Chain.string_to_address_hash(term) do
      {:ok, address_hash} ->
        from(address in Address,
          left_join: address_name in Address.Name,
          on: address.hash == address_name.address_hash,
          where: address.hash == ^address_hash,
          select: %{
            address_hash: address.hash,
            tx_hash: fragment("CAST(NULL AS bytea)"),
            block_hash: fragment("CAST(NULL AS bytea)"),
            foreign_token_hash: fragment("CAST(NULL AS bytea)"),
            foreign_chain_id: ^nil,
            type: "address",
            name: address_name.name,
            symbol: ^nil,
            holder_count: ^nil,
            inserted_at: address.inserted_at,
            block_number: 0
          }
        )

      _ ->
        nil
    end
  end

  defp search_tx_query(term) do
    case Chain.string_to_transaction_hash(term) do
      {:ok, tx_hash} ->
        from(transaction in Transaction,
          where: transaction.hash == ^tx_hash,
          select: %{
            address_hash: fragment("CAST(NULL AS bytea)"),
            tx_hash: transaction.hash,
            block_hash: fragment("CAST(NULL AS bytea)"),
            foreign_token_hash: fragment("CAST(NULL AS bytea)"),
            foreign_chain_id: ^nil,
            type: "transaction",
            name: ^nil,
            symbol: ^nil,
            holder_count: ^nil,
            inserted_at: transaction.inserted_at,
            block_number: 0
          }
        )

      _ ->
        nil
    end
  end

  defp search_block_query(term) do
    case Chain.string_to_block_hash(term) do
      {:ok, block_hash} ->
        from(block in Block,
          where: block.hash == ^block_hash,
          select: %{
            address_hash: fragment("CAST(NULL AS bytea)"),
            tx_hash: fragment("CAST(NULL AS bytea)"),
            block_hash: block.hash,
            foreign_token_hash: fragment("CAST(NULL AS bytea)"),
            foreign_chain_id: ^nil,
            type: "block",
            name: ^nil,
            symbol: ^nil,
            holder_count: ^nil,
            inserted_at: block.inserted_at,
            block_number: block.number
          }
        )

      _ ->
        case Integer.parse(term) do
          {block_number, _} ->
            from(block in Block,
              where: block.number == ^block_number,
              select: %{
                address_hash: fragment("CAST(NULL AS bytea)"),
                tx_hash: fragment("CAST(NULL AS bytea)"),
                block_hash: block.hash,
                foreign_token_hash: fragment("CAST(NULL AS bytea)"),
                foreign_chain_id: ^nil,
                type: "block",
                name: ^nil,
                symbol: ^nil,
                holder_count: ^nil,
                inserted_at: block.inserted_at,
                block_number: block.number
              }
            )

          _ ->
            nil
        end
    end
  end

  def joint_search(paging_options, offset, string) do
    case prepare_search_term(string) do
      {:some, term} ->
        tokens_query = search_token_query(term)
        contracts_query = search_contract_query(term)
        tx_query = search_tx_query(string)
        address_query = search_address_query(string)
        block_query = search_block_query(string)

        basic_query =
          from(
            tokens in subquery(tokens_query),
            union: ^contracts_query
          )

        query =
          cond do
            address_query ->
              basic_query
              |> union(^address_query)

            tx_query ->
              basic_query
              |> union(^tx_query)
              |> union(^block_query)

            block_query ->
              basic_query
              |> union(^block_query)

            true ->
              basic_query
          end

        ordered_query =
          from(items in subquery(query),
            order_by: [desc_nulls_last: items.holder_count, asc: items.name, desc: items.inserted_at],
            limit: ^paging_options.page_size,
            offset: ^offset
          )

        paginated_ordered_query =
          ordered_query
          |> page_search_results(paging_options)

        search_results = Repo.all(paginated_ordered_query)

        search_results
        |> Enum.map(fn result ->
          result_checksummed_address_hash =
            if result.address_hash do
              result
              |> Map.put(:address_hash, Address.checksum(result.address_hash))
            else
              result
            end

          result_checksummed =
            if result_checksummed_address_hash.foreign_token_hash do
              result_checksummed_address_hash
              |> Map.put(:foreign_token_hash, Address.checksum(result_checksummed_address_hash.foreign_token_hash))
            else
              result_checksummed_address_hash
            end

          result_checksummed
        end)

      _ ->
        []
    end
  end

  @spec search_token(String.t()) :: [Token.t()]
  def search_token(string) do
    case prepare_search_term(string) do
      {:some, term} ->
        query =
          from(token in Token,
            where: fragment("to_tsvector(symbol || ' ' || name ) @@ to_tsquery(?)", ^term),
            select: %{
              link: token.contract_address_hash,
              symbol: token.symbol,
              name: token.name,
              holder_count: token.holder_count,
              type: "token"
            },
            order_by: [desc: token.holder_count]
          )

        Repo.all(query)

      _ ->
        []
    end
  end

  @spec search_contract(String.t()) :: [SmartContract.t()]
  def search_contract(string) do
    case prepare_search_term(string) do
      {:some, term} ->
        query =
          from(smart_contract in SmartContract,
            left_join: address in Address,
            on: smart_contract.address_hash == address.hash,
            where: fragment("to_tsvector(name ) @@ to_tsquery(?)", ^term),
            select: %{
              link: smart_contract.address_hash,
              name: smart_contract.name,
              inserted_at: address.inserted_at,
              type: "contract"
            },
            order_by: [desc: smart_contract.inserted_at]
          )

        Repo.all(query)

      _ ->
        []
    end
  end

  def search_tx(term) do
    case Chain.string_to_transaction_hash(term) do
      {:ok, tx_hash} ->
        query =
          from(transaction in Transaction,
            where: transaction.hash == ^tx_hash,
            select: %{
              link: transaction.hash,
              type: "transaction"
            }
          )

        Repo.all(query)

      _ ->
        []
    end
  end

  def search_address(term) do
    case Chain.string_to_address_hash(term) do
      {:ok, address_hash} ->
        query =
          from(address in Address,
            left_join: address_name in Address.Name,
            on: address.hash == address_name.address_hash,
            where: address.hash == ^address_hash,
            select: %{
              name: address_name.name,
              link: address.hash,
              type: "address"
            }
          )

        Repo.all(query)

      _ ->
        []
    end
  end

  def search_block(term) do
    case Chain.string_to_block_hash(term) do
      {:ok, block_hash} ->
        query =
          from(block in Block,
            where: block.hash == ^block_hash,
            select: %{
              link: block.hash,
              block_number: block.number,
              type: "block"
            }
          )

        Repo.all(query)

      _ ->
        case Integer.parse(term) do
          {block_number, _} ->
            query =
              from(block in Block,
                where: block.number == ^block_number,
                select: %{
                  link: block.hash,
                  block_number: block.number,
                  type: "block"
                }
              )

            Repo.all(query)

          _ ->
            []
        end
    end
  end

  @doc """
  Converts `t:Explorer.Chain.Address.t/0` `hash` to the `t:Explorer.Chain.Address.t/0` with that `hash`.

  Returns `{:ok, %Explorer.Chain.Address{}}` if found

      iex> {:ok, %Explorer.Chain.Address{hash: hash}} = Explorer.Chain.create_address(
      ...>   %{hash: "0x5aaeb6053f3e94c9b9a09f33669435e7ef1beaed"}
      ...> )
      iex> {:ok, %Explorer.Chain.Address{hash: found_hash}} = Explorer.Chain.hash_to_address(hash)
      iex> found_hash == hash
      true

  Returns `{:error, address}` if not found but created an address

      iex> {:ok, %Explorer.Chain.Address{hash: hash}} = Explorer.Chain.create_address(
      ...>   %{hash: "0x5aaeb6053f3e94c9b9a09f33669435e7ef1beaed"}
      ...> )
      iex> {:ok, %Explorer.Chain.Address{hash: found_hash}} = Explorer.Chain.hash_to_address(hash)
      iex> found_hash == hash
      true


  ## Options

    * `:necessity_by_association` - use to load `t:association/0` as `:required` or `:optional`.  If an association is
      `:required`, and the `t:Explorer.Chain.Address.t/0` has no associated record for that association,
      then the `t:Explorer.Chain.Address.t/0` will not be included in the list.

  Optionally it also accepts a boolean to fetch the `has_decompiled_code?` virtual field or not

  """
  @spec find_or_insert_address_from_hash(Hash.Address.t(), [necessity_by_association_option], boolean()) ::
          {:ok, Address.t()}
  def find_or_insert_address_from_hash(
        %Hash{byte_count: unquote(Hash.Address.byte_count())} = hash,
        options \\ [
          necessity_by_association: %{
            :contracts_creation_internal_transaction => :optional,
            :names => :optional,
            :smart_contract => :optional,
            :token => :optional,
            :contracts_creation_transaction => :optional
          }
        ],
        query_decompiled_code_flag \\ true
      ) do
    case hash_to_address(hash, options, query_decompiled_code_flag) do
      {:ok, address} ->
        {:ok, address}

      {:error, :not_found} ->
        create_address(%{hash: to_string(hash)})
        hash_to_address(hash, options, query_decompiled_code_flag)
    end
  end

  @doc """
  Converts list of `t:Explorer.Chain.Address.t/0` `hash` to the `t:Explorer.Chain.Address.t/0` with that `hash`.

  Returns `[%Explorer.Chain.Address{}]}` if found

  """
  @spec hashes_to_addresses([Hash.Address.t()]) :: [Address.t()]
  def hashes_to_addresses(hashes) when is_list(hashes) do
    query =
      from(
        address in Address,
        where: address.hash in ^hashes,
        # https://stackoverflow.com/a/29598910/470451
        order_by: fragment("array_position(?, ?)", type(^hashes, {:array, Hash.Address}), address.hash)
      )

    Repo.all(query)
  end

  @doc """
  Finds an `t:Explorer.Chain.Address.t/0` that has the provided `t:Explorer.Chain.Address.t/0` `hash` and a contract.

  ## Options

    * `:necessity_by_association` - use to load `t:association/0` as `:required` or `:optional`.  If an association is
      `:required`, and the `t:Explorer.Chain.Address.t/0` has no associated record for that association,
      then the `t:Explorer.Chain.Address.t/0` will not be included in the list.

  Optionally it also accepts a boolean to fetch the `has_decompiled_code?` virtual field or not

  """
  @spec find_contract_address(Hash.Address.t(), [necessity_by_association_option], boolean()) ::
          {:ok, Address.t()} | {:error, :not_found}
  def find_contract_address(
        %Hash{byte_count: unquote(Hash.Address.byte_count())} = hash,
        options \\ [],
        query_decompiled_code_flag \\ false
      ) do
    necessity_by_association =
      options
      |> Keyword.get(:necessity_by_association, %{})
      |> Map.merge(%{
        smart_contract_additional_sources: :optional
      })

    query =
      from(
        address in Address,
        where: address.hash == ^hash and not is_nil(address.contract_code)
      )

    address_result =
      query
      |> join_associations(necessity_by_association)
      |> with_decompiled_code_flag(hash, query_decompiled_code_flag)
      |> Repo.one()

    address_updated_result =
      case address_result do
        %{smart_contract: smart_contract} ->
          if smart_contract do
            check_bytecode_matching(address_result)
          else
            address_verified_twin_contract =
              Chain.get_minimal_proxy_template(hash) ||
                Chain.get_address_verified_twin_contract(hash).verified_contract

            if address_verified_twin_contract do
              address_verified_twin_contract_updated =
                address_verified_twin_contract
                |> Map.put(:address_hash, hash)
                |> Map.put_new(:metadata_from_verified_twin, true)

              address_result
              |> Map.put(:smart_contract, address_verified_twin_contract_updated)
            else
              address_result
            end
          end

        _ ->
          address_result
      end

    address_updated_result
    |> case do
      nil -> {:error, :not_found}
      address -> {:ok, address}
    end
  end

  defp check_bytecode_matching(address) do
    now = DateTime.utc_now()
    json_rpc_named_arguments = Application.get_env(:explorer, :json_rpc_named_arguments)

    if !address.smart_contract.is_changed_bytecode and
         address.smart_contract.bytecode_checked_at
         |> DateTime.add(@check_bytecode_interval, :second)
         |> DateTime.compare(now) != :gt do
      case EthereumJSONRPC.fetch_codes(
             [%{block_quantity: "latest", address: address.smart_contract.address_hash}],
             json_rpc_named_arguments
           ) do
        {:ok, %EthereumJSONRPC.FetchedCodes{params_list: fetched_codes}} ->
          bytecode_from_node = fetched_codes |> List.first() |> Map.get(:code)
          bytecode_from_db = "0x" <> (address.contract_code.bytes |> Base.encode16(case: :lower))

          if bytecode_from_node == bytecode_from_db do
            {:ok, smart_contract} =
              address.smart_contract
              |> Changeset.change(%{bytecode_checked_at: now})
              |> Repo.update()

            %{address | smart_contract: smart_contract}
          else
            {:ok, smart_contract} =
              address.smart_contract
              |> Changeset.change(%{bytecode_checked_at: now, is_changed_bytecode: true})
              |> Repo.update()

            %{address | smart_contract: smart_contract}
          end

        _ ->
          address
      end
    else
      address
    end
  end

  @spec find_decompiled_contract_address(Hash.Address.t()) :: {:ok, Address.t()} | {:error, :not_found}
  def find_decompiled_contract_address(%Hash{byte_count: unquote(Hash.Address.byte_count())} = hash) do
    query =
      from(
        address in Address,
        preload: [
          :contracts_creation_internal_transaction,
          :names,
          :smart_contract,
          :token,
          :contracts_creation_transaction,
          :decompiled_smart_contracts
        ],
        where: address.hash == ^hash
      )

    address = Repo.one(query)

    if address do
      {:ok, address}
    else
      {:error, :not_found}
    end
  end

  @doc """
  Converts `t:Explorer.Chain.Block.t/0` `hash` to the `t:Explorer.Chain.Block.t/0` with that `hash`.

  Unlike `number_to_block/1`, both consensus and non-consensus blocks can be returned when looked up by `hash`.

  Returns `{:ok, %Explorer.Chain.Block{}}` if found

      iex> %Block{hash: hash} = insert(:block, consensus: false)
      iex> {:ok, %Explorer.Chain.Block{hash: found_hash}} = Explorer.Chain.hash_to_block(hash)
      iex> found_hash == hash
      true

  Returns `{:error, :not_found}` if not found

      iex> {:ok, hash} = Explorer.Chain.string_to_block_hash(
      ...>   "0x9fc76417374aa880d4449a1f7f31ec597f00b1f6f3dd2d66f4c9c6c445836d8b"
      ...> )
      iex> Explorer.Chain.hash_to_block(hash)
      {:error, :not_found}

  ## Options

    * `:necessity_by_association` - use to load `t:association/0` as `:required` or `:optional`.  If an association is
      `:required`, and the `t:Explorer.Chain.Block.t/0` has no associated record for that association, then the
      `t:Explorer.Chain.Block.t/0` will not be included in the page `entries`.

  """
  @spec hash_to_block(Hash.Full.t(), [necessity_by_association_option]) :: {:ok, Block.t()} | {:error, :not_found}
  def hash_to_block(%Hash{byte_count: unquote(Hash.Full.byte_count())} = hash, options \\ []) when is_list(options) do
    necessity_by_association = Keyword.get(options, :necessity_by_association, %{})

    Block
    |> where(hash: ^hash)
    |> join_associations(necessity_by_association)
    |> Repo.one()
    |> case do
      nil ->
        {:error, :not_found}

      block ->
        {:ok, block}
    end
  end

  @doc """
  Converts the `Explorer.Chain.Hash.t:t/0` to `iodata` representation that can be written efficiently to users.

      iex> %Explorer.Chain.Hash{
      ...>   byte_count: 32,
      ...>   bytes: <<0x9fc76417374aa880d4449a1f7f31ec597f00b1f6f3dd2d66f4c9c6c445836d8b ::
      ...>            big-integer-size(32)-unit(8)>>
      ...> } |>
      ...> Explorer.Chain.hash_to_iodata() |>
      ...> IO.iodata_to_binary()
      "0x9fc76417374aa880d4449a1f7f31ec597f00b1f6f3dd2d66f4c9c6c445836d8b"

  Always pads number, so that it is a valid format for casting.

      iex> %Explorer.Chain.Hash{
      ...>   byte_count: 32,
      ...>   bytes: <<0x1234567890abcdef :: big-integer-size(32)-unit(8)>>
      ...> } |>
      ...> Explorer.Chain.hash_to_iodata() |>
      ...> IO.iodata_to_binary()
      "0x0000000000000000000000000000000000000000000000001234567890abcdef"

  """
  @spec hash_to_iodata(Hash.t()) :: iodata()
  def hash_to_iodata(hash) do
    Hash.to_iodata(hash)
  end

  @doc """
  Converts `t:Explorer.Chain.Transaction.t/0` `hash` to the `t:Explorer.Chain.Transaction.t/0` with that `hash`.

  Returns `{:ok, %Explorer.Chain.Transaction{}}` if found

      iex> %Transaction{hash: hash} = insert(:transaction)
      iex> {:ok, %Explorer.Chain.Transaction{hash: found_hash}} = Explorer.Chain.hash_to_transaction(hash)
      iex> found_hash == hash
      true

  Returns `{:error, :not_found}` if not found

      iex> {:ok, hash} = Explorer.Chain.string_to_transaction_hash(
      ...>   "0x9fc76417374aa880d4449a1f7f31ec597f00b1f6f3dd2d66f4c9c6c445836d8b"
      ...> )
      iex> Explorer.Chain.hash_to_transaction(hash)
      {:error, :not_found}

  ## Options

    * `:necessity_by_association` - use to load `t:association/0` as `:required` or `:optional`.  If an association is
      `:required`, and the `t:Explorer.Chain.Transaction.t/0` has no associated record for that association, then the
      `t:Explorer.Chain.Transaction.t/0` will not be included in the page `entries`.
  """
  @spec hash_to_transaction(Hash.Full.t(), [necessity_by_association_option]) ::
          {:ok, Transaction.t()} | {:error, :not_found}
  def hash_to_transaction(
        %Hash{byte_count: unquote(Hash.Full.byte_count())} = hash,
        options \\ []
      )
      when is_list(options) do
    necessity_by_association = Keyword.get(options, :necessity_by_association, %{})

    Transaction
    |> where(hash: ^hash)
    |> join_associations(necessity_by_association)
    |> Repo.one()
    |> case do
      nil ->
        {:error, :not_found}

      transaction ->
        {:ok, transaction}
    end
  end

  @doc """
  Converts list of `t:Explorer.Chain.Transaction.t/0` `hashes` to the list of `t:Explorer.Chain.Transaction.t/0`s for
  those `hashes`.

  Returns list of `%Explorer.Chain.Transaction{}`s if found

      iex> [%Transaction{hash: hash1}, %Transaction{hash: hash2}] = insert_list(2, :transaction)
      iex> [%Explorer.Chain.Transaction{hash: found_hash1}, %Explorer.Chain.Transaction{hash: found_hash2}] =
      ...>   Explorer.Chain.hashes_to_transactions([hash1, hash2])
      iex> found_hash1 in [hash1, hash2]
      true
      iex> found_hash2 in [hash1, hash2]
      true

  Returns `[]` if not found

      iex> {:ok, hash} = Explorer.Chain.string_to_transaction_hash(
      ...>   "0x9fc76417374aa880d4449a1f7f31ec597f00b1f6f3dd2d66f4c9c6c445836d8b"
      ...> )
      iex> Explorer.Chain.hashes_to_transactions([hash])
      []

  ## Options

    * `:necessity_by_association` - use to load `t:association/0` as `:required` or `:optional`.  If an association is
      `:required`, and the `t:Explorer.Chain.Transaction.t/0` has no associated record for that association, then the
      `t:Explorer.Chain.Transaction.t/0` will not be included in the page `entries`.
  """
  @spec hashes_to_transactions([Hash.Full.t()], [necessity_by_association_option]) :: [Transaction.t()] | []
  def hashes_to_transactions(hashes, options \\ []) when is_list(hashes) and is_list(options) do
    necessity_by_association = Keyword.get(options, :necessity_by_association, %{})

    fetch_transactions()
    |> where([transaction], transaction.hash in ^hashes)
    |> join_associations(necessity_by_association)
    |> preload([{:token_transfers, [:token, :from_address, :to_address]}])
    |> Repo.all()
  end

  @doc """
  Bulk insert all data stored in the `Explorer`.

  See `Explorer.Chain.Import.all/1` for options and returns.
  """
  @spec import(Import.all_options()) :: Import.all_result()
  def import(options) do
    Import.all(options)
  end

  @doc """
  The percentage of indexed blocks on the chain.

      iex> for index <- 5..9 do
      ...>   insert(:block, number: index)
      ...>   Process.sleep(200)
      ...> end
      iex> Explorer.Chain.indexed_ratio()
      Decimal.new(1, 50, -2)

  If there are no blocks, the percentage is 0.

      iex> Explorer.Chain.indexed_ratio()
      Decimal.new(0)

  """
  @spec indexed_ratio() :: Decimal.t()
  def indexed_ratio do
    %{min: min, max: max} = BlockNumber.get_all()

    case {min, max} do
      {0, 0} ->
        Decimal.new(0)

      _ ->
        result = Decimal.div(max - min + 1, max + 1)

        Decimal.round(result, 2, :down)
    end
  end

  @spec fetch_min_block_number() :: non_neg_integer
  def fetch_min_block_number do
    query =
      from(block in Block,
        select: block.number,
        where: block.consensus == true,
        order_by: [asc: block.number],
        limit: 1
      )

    Repo.one(query) || 0
  rescue
    _ ->
      0
  end

  @spec fetch_max_block_number() :: non_neg_integer
  def fetch_max_block_number do
    query =
      from(block in Block,
        select: block.number,
        where: block.consensus == true,
        order_by: [desc: block.number],
        limit: 1
      )

    Repo.one(query) || 0
  rescue
    _ ->
      0
  end

  @spec fetch_count_consensus_block() :: non_neg_integer
  def fetch_count_consensus_block do
    query =
      from(block in Block,
        select: count(block.hash),
        where: block.consensus == true
      )

    Repo.one!(query, timeout: :infinity) || 0
  end

  def fetch_block_by_hash(block_hash) do
    Repo.get(Block, block_hash)
  end

  @spec fetch_sum_gas_used() :: non_neg_integer
  def fetch_sum_gas_used do
    query =
      from(
        t0 in Transaction,
        select: fragment("SUM(t0.gas_used)")
      )

    Repo.one!(query, timeout: :infinity) || 0
  end

  @doc """
  The number of `t:Explorer.Chain.InternalTransaction.t/0`.

      iex> transaction = :transaction |> insert() |> with_block()
      iex> insert(:internal_transaction, index: 0, transaction: transaction, block_hash: transaction.block_hash, block_index: 0)
      iex> Explorer.Chain.internal_transaction_count()
      1

  If there are none, the count is `0`.

      iex> Explorer.Chain.internal_transaction_count()
      0

  """
  def internal_transaction_count do
    Repo.aggregate(InternalTransaction.where_nonpending_block(), :count, :transaction_hash)
  end

  @doc """
  Finds all `t:Explorer.Chain.Transaction.t/0` in the `t:Explorer.Chain.Block.t/0`.

  ## Options

    * `:necessity_by_association` - use to load `t:association/0` as `:required` or `:optional`.  If an association is
        `:required`, and the `t:Explorer.Chain.Block.t/0` has no associated record for that association, then the
        `t:Explorer.Chain.Block.t/0` will not be included in the page `entries`.
    * `:paging_options` - a `t:Explorer.PagingOptions.t/0` used to specify the `:page_size` and
      `:key` (a tuple of the lowest/oldest `{block_number}`). Results will be the internal
      transactions older than the `block_number` that are passed.
    * ':block_type' - use to filter by type of block; Uncle`, `Reorg`, or `Block` (default).

  """
  @spec list_blocks([paging_options | necessity_by_association_option]) :: [Block.t()]
  def list_blocks(options \\ []) when is_list(options) do
    necessity_by_association = Keyword.get(options, :necessity_by_association, %{})
    paging_options = Keyword.get(options, :paging_options) || @default_paging_options
    block_type = Keyword.get(options, :block_type, "Block")

    cond do
      block_type == "Block" && !paging_options.key ->
        block_from_cache(block_type, paging_options, necessity_by_association)

      block_type == "Uncle" && !paging_options.key ->
        uncles_from_cache(block_type, paging_options, necessity_by_association)

      true ->
        fetch_blocks(block_type, paging_options, necessity_by_association)
    end
  end

  defp block_from_cache(block_type, paging_options, necessity_by_association) do
    case Blocks.take_enough(paging_options.page_size) do
      nil ->
        elements = fetch_blocks(block_type, paging_options, necessity_by_association)

        Blocks.update(elements)

        elements

      blocks ->
        blocks
    end
  end

  def uncles_from_cache(block_type, paging_options, necessity_by_association) do
    case Uncles.take_enough(paging_options.page_size) do
      nil ->
        elements = fetch_blocks(block_type, paging_options, necessity_by_association)

        Uncles.update(elements)

        elements

      blocks ->
        blocks
    end
  end

  defp fetch_blocks(block_type, paging_options, necessity_by_association) do
    Block
    |> Block.block_type_filter(block_type)
    |> page_blocks(paging_options)
    |> limit(^paging_options.page_size)
    |> order_by(desc: :number)
    |> join_associations(necessity_by_association)
    |> Repo.all()
  end

  @doc """
  Map `block_number`s to their `t:Explorer.Chain.Block.t/0` `hash` `t:Explorer.Chain.Hash.Full.t/0`.

  Does not include non-consensus blocks.

      iex> block = insert(:block, consensus: false)
      iex> Explorer.Chain.block_hash_by_number([block.number])
      %{}

  """
  @spec block_hash_by_number([Block.block_number()]) :: %{Block.block_number() => Hash.Full.t()}
  def block_hash_by_number(block_numbers) when is_list(block_numbers) do
    query =
      from(block in Block,
        where: block.consensus == true and block.number in ^block_numbers,
        select: {block.number, block.hash}
      )

    query
    |> Repo.all()
    |> Enum.into(%{})
  end

  @doc """
  Lists the top `t:Explorer.Chain.Address.t/0`'s' in descending order based on coin balance and address hash.

  """
  @spec list_top_addresses :: [{Address.t(), non_neg_integer()}]
  def list_top_addresses(options \\ []) do
    paging_options = Keyword.get(options, :paging_options, @default_paging_options)

    if is_nil(paging_options.key) do
      paging_options.page_size
      |> Accounts.take_enough()
      |> case do
        nil ->
          accounts_with_n = fetch_top_addresses(paging_options)

          accounts_with_n
          |> Enum.map(fn {address, _n} -> address end)
          |> Accounts.update()

          accounts_with_n

        accounts ->
          Enum.map(
            accounts,
            &{&1,
             if is_nil(&1.nonce) do
               0
             else
               &1.nonce + 1
             end}
          )
      end
    else
      fetch_top_addresses(paging_options)
    end
  end

  defp fetch_top_addresses(paging_options) do
    base_query =
      from(a in Address,
        where: a.fetched_coin_balance > ^0,
        order_by: [desc: a.fetched_coin_balance, asc: a.hash],
        preload: [:names],
        select: {a, fragment("coalesce(1 + ?, 0)", a.nonce)}
      )

    base_query
    |> page_addresses(paging_options)
    |> limit(^paging_options.page_size)
    |> Repo.all()
  end

  @doc """
  Lists the top `t:Explorer.Chain.Token.t/0`'s'.

  """
  @spec list_top_tokens(String.t()) :: [{Token.t(), non_neg_integer()}]
  def list_top_tokens(filter, options \\ []) do
    paging_options = Keyword.get(options, :paging_options, @default_paging_options)

    fetch_top_tokens(filter, paging_options)
  end

  @spec list_top_bridged_tokens(atom(), String.t() | nil, boolean(), [paging_options | necessity_by_association_option]) ::
          [
            {Token.t(), BridgedToken.t()}
          ]
  def list_top_bridged_tokens(destination, filter, from_api, options \\ []) do
    paging_options = Keyword.get(options, :paging_options, @default_paging_options)

    fetch_top_bridged_tokens(destination, paging_options, filter, from_api)
  end

  defp fetch_top_tokens(filter, paging_options) do
    base_query =
      from(t in Token,
        where: t.total_supply > ^0,
        order_by: [desc_nulls_last: t.holder_count, asc: t.name],
        preload: [:contract_address]
      )

    base_query_with_paging =
      base_query
      |> page_tokens(paging_options)
      |> limit(^paging_options.page_size)

    query =
      if filter && filter !== "" do
        base_query_with_paging
        |> where(fragment("to_tsvector('english', symbol || ' ' || name ) @@ to_tsquery(?)", ^filter))
      else
        base_query_with_paging
      end

    query
    |> Repo.all()
  end

  defp fetch_top_bridged_tokens(destination, paging_options, filter, from_api) do
    offset = (max(paging_options.page_number, 1) - 1) * paging_options.page_size
    chain_id = translate_destination_to_chain_id(destination)

    if chain_id == :undefined do
      []
    else
      bridged_tokens_query =
        if chain_id do
          from(bt in BridgedToken,
            select: bt,
            where: bt.foreign_chain_id == ^chain_id
          )
        else
          from(bt in BridgedToken,
            select: bt
          )
        end

      base_query =
        from(t in Token,
          right_join: bt in subquery(bridged_tokens_query),
          on: t.contract_address_hash == bt.home_token_contract_address_hash,
          where: t.total_supply > ^0,
          where: t.bridged,
          order_by: [desc: t.holder_count, asc: t.name],
          select: [t, bt],
          preload: [:contract_address]
        )

      base_query_with_paging =
        base_query
        |> page_tokens(paging_options)
        |> limit(^paging_options.page_size)
        |> offset(^offset)

      query =
        if filter && filter !== "" do
          base_query_with_paging
          |> where(fragment("to_tsvector('english', symbol || ' ' || name ) @@ to_tsquery(?)", ^filter))
        else
          base_query_with_paging
        end

      if from_api do
        query
        |> Repo.replica().all()
      else
        query
        |> Repo.all()
      end
    end
  end

  @spec list_top_gas_consumers([DateTime.t()]) :: [map()]
  def list_top_gas_consumers(period, options \\ []) do
    paging_options = Keyword.get(options, :paging_options, @default_paging_options)

    list_top_gas_usage_query(period, :to, paging_options)
  end

  @spec list_top_gas_spenders([DateTime.t()]) :: [map()]
  def list_top_gas_spenders(period, options \\ []) do
    paging_options = Keyword.get(options, :paging_options, @default_paging_options)

    list_top_gas_usage_query(period, :from, paging_options)
  end

  defp list_top_gas_usage_query(duration, column, paging_options) do
    initial_query =
      if column == :to do
        from(t in Transaction,
          select: %{
            address_hash: t.to_address_hash,
            total_gas: sum(t.gas_used)
          },
          group_by: t.to_address_hash,
          where: not is_nil(t.to_address_hash)
        )
      else
        from(t in Transaction,
          select: %{
            address_hash: t.from_address_hash,
            total_gas: sum(t.gas_used)
          },
          group_by: t.from_address_hash,
          where: not is_nil(t.from_address_hash)
        )
      end

    base_query =
      initial_query
      |> where([t], t.inserted_at >= ^duration)
      |> order_by([t], desc: sum(t.gas_used))

    intermediate_query =
      from(t in subquery(base_query),
        select: t,
        where: t.total_gas > 0
      )

    intermediate_query
    |> limit(^paging_options.page_size)
    |> page_gas_usage(paging_options)
    |> Repo.all()
  end

  defp translate_destination_to_chain_id(destination) do
    case destination do
      :eth -> 1
      :kovan -> 42
      :bsc -> 56
      :poa -> 99
      nil -> nil
      _ -> :undefined
    end
  end

  @doc """
  Calls `reducer` on a stream of `t:Explorer.Chain.Block.t/0` without `t:Explorer.Chain.Block.Reward.t/0`.
  """
  def stream_blocks_without_rewards(initial, reducer) when is_function(reducer, 2) do
    Block.blocks_without_reward_query()
    |> Repo.stream_reduce(initial, reducer)
  end

  @doc """
  Finds all transactions of a certain block number
  """
  def get_transactions_of_block_number(block_number) do
    block_number
    |> Transaction.transactions_with_block_number()
    |> Repo.all()
  end

  @doc """
  Finds all Blocks validated by the address with the given hash.

    ## Options
      * `:necessity_by_association` - use to load `t:association/0` as `:required` or `:optional`.  If an association is
          `:required`, and the `t:Explorer.Chain.Block.t/0` has no associated record for that association, then the
          `t:Explorer.Chain.Block.t/0` will not be included in the page `entries`.
      * `:paging_options` - a `t:Explorer.PagingOptions.t/0` used to specify the `:page_size` and
        `:key` (a tuple of the lowest/oldest `{block_number}`) and. Results will be the internal
        transactions older than the `block_number` that are passed.

  Returns all blocks validated by the address given.
  """
  @spec get_blocks_validated_by_address(
          [paging_options | necessity_by_association_option],
          Hash.Address.t()
        ) :: [Block.t()]
  def get_blocks_validated_by_address(options \\ [], address_hash) when is_list(options) do
    necessity_by_association = Keyword.get(options, :necessity_by_association, %{})
    paging_options = Keyword.get(options, :paging_options, @default_paging_options)

    Block
    |> join_associations(necessity_by_association)
    |> where(miner_hash: ^address_hash)
    |> page_blocks(paging_options)
    |> limit(^paging_options.page_size)
    |> order_by(desc: :number)
    |> Repo.all()
  end

  def check_if_validated_blocks_at_address(address_hash) do
    Repo.exists?(from(b in Block, where: b.miner_hash == ^address_hash))
  end

  def check_if_logs_at_address(address_hash) do
    Repo.exists?(from(l in Log, where: l.address_hash == ^address_hash))
  end

  def check_if_internal_transactions_at_address(address_hash) do
    internal_transactions_exists_by_created_contract_address_hash =
      Repo.exists?(from(it in InternalTransaction, where: it.created_contract_address_hash == ^address_hash))

    internal_transactions_exists_by_from_address_hash =
      Repo.exists?(from(it in InternalTransaction, where: it.from_address_hash == ^address_hash))

    internal_transactions_exists_by_to_address_hash =
      Repo.exists?(from(it in InternalTransaction, where: it.to_address_hash == ^address_hash))

    internal_transactions_exists_by_created_contract_address_hash || internal_transactions_exists_by_from_address_hash ||
      internal_transactions_exists_by_to_address_hash
  end

  def check_if_token_transfers_at_address(address_hash) do
    token_transfers_exists_by_from_address_hash =
      Repo.exists?(from(tt in TokenTransfer, where: tt.from_address_hash == ^address_hash))

    token_transfers_exists_by_to_address_hash =
      Repo.exists?(from(tt in TokenTransfer, where: tt.to_address_hash == ^address_hash))

    token_transfers_exists_by_from_address_hash ||
      token_transfers_exists_by_to_address_hash
  end

  def check_if_tokens_at_address(address_hash) do
    Repo.exists?(
      from(
        tb in CurrentTokenBalance,
        where: tb.address_hash == ^address_hash,
        where: tb.value > 0
      )
    )
  end

  @doc """
  Counts all of the block validations and groups by the `miner_hash`.
  """
  def each_address_block_validation_count(fun) when is_function(fun, 1) do
    query =
      from(
        b in Block,
        join: addr in Address,
        where: b.miner_hash == addr.hash,
        select: {b.miner_hash, count(b.miner_hash)},
        group_by: b.miner_hash
      )

    Repo.stream_each(query, fun)
  end

  @doc """
  Counts the number of `t:Explorer.Chain.Block.t/0` validated by the address with the given `hash`.
  """
  @spec address_to_validation_count(Hash.Address.t()) :: non_neg_integer()
  def address_to_validation_count(hash) do
    query = from(block in Block, where: block.miner_hash == ^hash, select: fragment("COUNT(*)"))

    Repo.one(query)
  end

  @spec address_to_transaction_count(Address.t()) :: non_neg_integer()
  def address_to_transaction_count(address) do
    if contract?(address) do
      incoming_transaction_count = address_to_incoming_transaction_count(address.hash)

      if incoming_transaction_count == 0 do
        total_transactions_sent_by_address(address.hash)
      else
        incoming_transaction_count
      end
    else
      total_transactions_sent_by_address(address.hash)
    end
  end

  @spec address_to_token_transfer_count(Address.t()) :: non_neg_integer()
  def address_to_token_transfer_count(address) do
    query =
      from(
        token_transfer in TokenTransfer,
        where: token_transfer.to_address_hash == ^address.hash,
        or_where: token_transfer.from_address_hash == ^address.hash
      )

    Repo.aggregate(query, :count, timeout: :infinity)
  end

  @spec address_to_gas_usage_count(Address.t()) :: Decimal.t() | nil
  def address_to_gas_usage_count(address) do
    if contract?(address) do
      incoming_transaction_gas_usage = address_to_incoming_transaction_gas_usage(address.hash)

      cond do
        !incoming_transaction_gas_usage ->
          address_to_outcoming_transaction_gas_usage(address.hash)

        Decimal.cmp(incoming_transaction_gas_usage, 0) == :eq ->
          address_to_outcoming_transaction_gas_usage(address.hash)

        true ->
          incoming_transaction_gas_usage
      end
    else
      address_to_outcoming_transaction_gas_usage(address.hash)
    end
  end

  @doc """
  Return the balance in usd corresponding to this token. Return nil if the usd_value of the token is not present.
  """
  def balance_in_usd(%{token: %{usd_value: nil}}) do
    nil
  end

  def balance_in_usd(token_balance) do
    tokens = CurrencyHelpers.divide_decimals(token_balance.value, token_balance.token.decimals)
    price = token_balance.token.usd_value
    Decimal.mult(tokens, price)
  end

  def address_tokens_usd_sum(token_balances) do
    token_balances
    |> Enum.reduce(Decimal.new(0), fn {token_balance, _, _}, acc ->
      if token_balance.value && token_balance.token.usd_value do
        Decimal.add(acc, balance_in_usd(token_balance))
      else
        acc
      end
    end)
  end

  defp contract?(%{contract_code: nil}), do: false

  defp contract?(%{contract_code: _}), do: true

  @doc """
  Returns a stream of unfetched `t:Explorer.Chain.Address.CoinBalance.t/0`.

  When there are addresses, the `reducer` is called for each `t:Explorer.Chain.Address.t/0` `hash` and all
  `t:Explorer.Chain.Block.t/0` `block_number` that address is mentioned.

  | Address Hash Schema                        | Address Hash Field              | Block Number Schema                | Block Number Field |
  |--------------------------------------------|---------------------------------|------------------------------------|--------------------|
  | `t:Explorer.Chain.Block.t/0`               | `miner_hash`                    | `t:Explorer.Chain.Block.t/0`       | `number`           |
  | `t:Explorer.Chain.Transaction.t/0`         | `from_address_hash`             | `t:Explorer.Chain.Transaction.t/0` | `block_number`     |
  | `t:Explorer.Chain.Transaction.t/0`         | `to_address_hash`               | `t:Explorer.Chain.Transaction.t/0` | `block_number`     |
  | `t:Explorer.Chain.Log.t/0`                 | `address_hash`                  | `t:Explorer.Chain.Transaction.t/0` | `block_number`     |
  | `t:Explorer.Chain.InternalTransaction.t/0` | `created_contract_address_hash` | `t:Explorer.Chain.Transaction.t/0` | `block_number`     |
  | `t:Explorer.Chain.InternalTransaction.t/0` | `from_address_hash`             | `t:Explorer.Chain.Transaction.t/0` | `block_number`     |
  | `t:Explorer.Chain.InternalTransaction.t/0` | `to_address_hash`               | `t:Explorer.Chain.Transaction.t/0` | `block_number`     |

  Pending `t:Explorer.Chain.Transaction.t/0` `from_address_hash` and `to_address_hash` aren't returned because they
  don't have an associated block number.

  When there are no addresses, the `reducer` is never called and the `initial` is returned in an `:ok` tuple.

  When an `t:Explorer.Chain.Address.t/0` `hash` is used multiple times, all unique `t:Explorer.Chain.Block.t/0` `number`
  will be returned.
  """
  @spec stream_unfetched_balances(
          initial :: accumulator,
          reducer ::
            (entry :: %{address_hash: Hash.Address.t(), block_number: Block.block_number()}, accumulator -> accumulator)
        ) :: {:ok, accumulator}
        when accumulator: term()
  def stream_unfetched_balances(initial, reducer) when is_function(reducer, 2) do
    query =
      from(
        balance in CoinBalance,
        where: is_nil(balance.value_fetched_at),
        select: %{address_hash: balance.address_hash, block_number: balance.block_number}
      )

    Repo.stream_reduce(query, initial, reducer)
  end

  @doc """
  Returns a stream of all token balances that weren't fetched values.
  """
  @spec stream_unfetched_token_balances(
          initial :: accumulator,
          reducer :: (entry :: TokenBalance.t(), accumulator -> accumulator)
        ) :: {:ok, accumulator}
        when accumulator: term()
  def stream_unfetched_token_balances(initial, reducer) when is_function(reducer, 2) do
    TokenBalance.unfetched_token_balances()
    |> Repo.stream_reduce(initial, reducer)
  end

  @doc """
  Returns a stream of all blocks with unfetched internal transactions, using
  the `pending_block_operation` table.

  Only blocks with consensus are returned.

      iex> non_consensus = insert(:block, consensus: false)
      iex> insert(:pending_block_operation, block: non_consensus, fetch_internal_transactions: true)
      iex> unfetched = insert(:block)
      iex> insert(:pending_block_operation, block: unfetched, fetch_internal_transactions: true)
      iex> fetched = insert(:block)
      iex> insert(:pending_block_operation, block: fetched, fetch_internal_transactions: false)
      iex> {:ok, number_set} = Explorer.Chain.stream_blocks_with_unfetched_internal_transactions(
      ...>   MapSet.new(),
      ...>   fn number, acc ->
      ...>     MapSet.put(acc, number)
      ...>   end
      ...> )
      iex> non_consensus.number in number_set
      false
      iex> unfetched.number in number_set
      true
      iex> fetched.hash in number_set
      false

  """
  @spec stream_blocks_with_unfetched_internal_transactions(
          initial :: accumulator,
          reducer :: (entry :: term(), accumulator -> accumulator)
        ) :: {:ok, accumulator}
        when accumulator: term()
  def stream_blocks_with_unfetched_internal_transactions(initial, reducer) when is_function(reducer, 2) do
    query =
      from(
        b in Block,
        join: pending_ops in assoc(b, :pending_operations),
        where: pending_ops.fetch_internal_transactions,
        where: b.consensus,
        select: b.number
      )

    Repo.stream_reduce(query, initial, reducer)
  end

  def remove_nonconsensus_blocks_from_pending_ops(block_hashes) do
    query =
      from(
        po in PendingBlockOperation,
        where: po.block_hash in ^block_hashes
      )

    {_, _} = Repo.delete_all(query)

    :ok
  end

  def remove_nonconsensus_blocks_from_pending_ops do
    query =
      from(
        po in PendingBlockOperation,
        inner_join: block in Block,
        on: block.hash == po.block_hash,
        where: block.consensus == false
      )

    {_, _} = Repo.delete_all(query)

    :ok
  end

  @spec stream_transactions_with_unfetched_created_contract_codes(
          fields :: [
            :block_hash
            | :created_contract_code_indexed_at
            | :from_address_hash
            | :gas
            | :gas_price
            | :hash
            | :index
            | :input
            | :nonce
            | :r
            | :s
            | :to_address_hash
            | :v
            | :value
          ],
          initial :: accumulator,
          reducer :: (entry :: term(), accumulator -> accumulator)
        ) :: {:ok, accumulator}
        when accumulator: term()
  def stream_transactions_with_unfetched_created_contract_codes(fields, initial, reducer)
      when is_function(reducer, 2) do
    query =
      from(t in Transaction,
        where:
          not is_nil(t.block_hash) and not is_nil(t.created_contract_address_hash) and
            is_nil(t.created_contract_code_indexed_at),
        select: ^fields
      )

    Repo.stream_reduce(query, initial, reducer)
  end

  @spec stream_mined_transactions(
          fields :: [
            :block_hash
            | :created_contract_code_indexed_at
            | :from_address_hash
            | :gas
            | :gas_price
            | :hash
            | :index
            | :input
            | :nonce
            | :r
            | :s
            | :to_address_hash
            | :v
            | :value
          ],
          initial :: accumulator,
          reducer :: (entry :: term(), accumulator -> accumulator)
        ) :: {:ok, accumulator}
        when accumulator: term()
  def stream_mined_transactions(fields, initial, reducer) when is_function(reducer, 2) do
    query =
      from(t in Transaction,
        where: not is_nil(t.block_hash) and not is_nil(t.nonce) and not is_nil(t.from_address_hash),
        select: ^fields
      )

    Repo.stream_reduce(query, initial, reducer)
  end

  @spec stream_pending_transactions(
          fields :: [
            :block_hash
            | :created_contract_code_indexed_at
            | :from_address_hash
            | :gas
            | :gas_price
            | :hash
            | :index
            | :input
            | :nonce
            | :r
            | :s
            | :to_address_hash
            | :v
            | :value
          ],
          initial :: accumulator,
          reducer :: (entry :: term(), accumulator -> accumulator)
        ) :: {:ok, accumulator}
        when accumulator: term()
  def stream_pending_transactions(fields, initial, reducer) when is_function(reducer, 2) do
    query =
      Transaction
      |> pending_transactions_query()
      |> select(^fields)

    Repo.stream_reduce(query, initial, reducer)
  end

  @doc """
  Returns a stream of all blocks that are marked as unfetched in `t:Explorer.Chain.Block.SecondDegreeRelation.t/0`.
  For each uncle block a `hash` of nephew block and an `index` of the block in it are returned.

  When a block is fetched, its uncles are transformed into `t:Explorer.Chain.Block.SecondDegreeRelation.t/0` and can be
  returned.  Once the uncle is imported its corresponding `t:Explorer.Chain.Block.SecondDegreeRelation.t/0`
  `uncle_fetched_at` will be set and it won't be returned anymore.
  """
  @spec stream_unfetched_uncles(
          initial :: accumulator,
          reducer :: (entry :: term(), accumulator -> accumulator)
        ) :: {:ok, accumulator}
        when accumulator: term()
  def stream_unfetched_uncles(initial, reducer) when is_function(reducer, 2) do
    query =
      from(bsdr in Block.SecondDegreeRelation,
        where: is_nil(bsdr.uncle_fetched_at) and not is_nil(bsdr.index),
        select: [:nephew_hash, :index]
      )

    Repo.stream_reduce(query, initial, reducer)
  end

  @doc """
  The number of `t:Explorer.Chain.Log.t/0`.

      iex> transaction = :transaction |> insert() |> with_block()
      iex> insert(:log, transaction: transaction, index: 0)
      iex> Explorer.Chain.log_count()
      1

  When there are no `t:Explorer.Chain.Log.t/0`.

      iex> Explorer.Chain.log_count()
      0

  """
  def log_count do
    Repo.one!(from(log in "logs", select: fragment("COUNT(*)")))
  end

  @doc """
  Max consensus block numbers.

  If blocks are skipped and inserted out of number order, the max number is still returned

      iex> insert(:block, number: 2)
      iex> insert(:block, number: 1)
      iex> Explorer.Chain.max_consensus_block_number()
      {:ok, 2}

  Non-consensus blocks are ignored

      iex> insert(:block, number: 3, consensus: false)
      iex> insert(:block, number: 2, consensus: true)
      iex> Explorer.Chain.max_consensus_block_number()
      {:ok, 2}

  If there are no blocks, `{:error, :not_found}` is returned

      iex> Explorer.Chain.max_consensus_block_number()
      {:error, :not_found}

  """
  @spec max_consensus_block_number() :: {:ok, Block.block_number()} | {:error, :not_found}
  def max_consensus_block_number do
    Block
    |> where(consensus: true)
    |> Repo.aggregate(:max, :number)
    |> case do
      nil -> {:error, :not_found}
      number -> {:ok, number}
    end
  end

  @spec block_height() :: block_height()
  def block_height do
    query = from(block in Block, select: coalesce(max(block.number), 0), where: block.consensus == true)

    Repo.one!(query)
  end

  def last_db_block_status do
    query =
      from(block in Block,
        select: {block.number, block.timestamp},
        where: block.consensus == true,
        order_by: [desc: block.number],
        limit: 1
      )

    query
    |> Repo.one()
    |> block_status()
  end

  def last_cache_block_status do
    [
      paging_options: %PagingOptions{page_size: 1}
    ]
    |> list_blocks()
    |> List.last()
    |> case do
      %{timestamp: timestamp, number: number} ->
        block_status({number, timestamp})

      _ ->
        block_status(nil)
    end
  end

  @spec upsert_last_fetched_counter(map()) :: {:ok, LastFetchedCounter.t()} | {:error, Ecto.Changeset.t()}
  def upsert_last_fetched_counter(params) do
    changeset = LastFetchedCounter.changeset(%LastFetchedCounter{}, params)

    Repo.insert(changeset,
      on_conflict: :replace_all,
      conflict_target: [:counter_type]
    )
  end

  def get_last_fetched_counter(type) do
    query =
      from(
        last_fetched_counter in LastFetchedCounter,
        where: last_fetched_counter.counter_type == ^type,
        select: last_fetched_counter.value
      )

    Repo.one!(query) || Decimal.new(0)
  end

  defp block_status({number, timestamp}) do
    now = DateTime.utc_now()
    last_block_period = DateTime.diff(now, timestamp, :millisecond)

    if last_block_period > Application.get_env(:explorer, :healthy_blocks_period) do
      {:error, number, timestamp}
    else
      {:ok, number, timestamp}
    end
  end

  defp block_status(nil), do: {:error, :no_blocks}

  def fetch_min_missing_block_cache do
    max_block_number = BlockNumber.get_max()

    if max_block_number > 0 do
      query =
        from(b in Block,
          right_join:
            missing_range in fragment(
              """
                (SELECT b1.number 
                FROM generate_series(0, (?)::integer) AS b1(number)
                WHERE NOT EXISTS
                  (SELECT 1 FROM blocks b2 WHERE b2.number=b1.number AND b2.consensus))
              """,
              ^max_block_number
            ),
          on: b.number == missing_range.number,
          select: min(missing_range.number)
        )

      query
      |> Repo.one(timeout: :infinity) || 0
    else
      0
    end
  end

  @doc """
  Calculates the ranges of missing consensus blocks in `range`.

  When there are no blocks, the entire range is missing.

      iex> Explorer.Chain.missing_block_number_ranges(0..5)
      [0..5]

  If the block numbers from `0` to `max_block_number/0` are contiguous, then no block numbers are missing

      iex> insert(:block, number: 0)
      iex> insert(:block, number: 1)
      iex> Explorer.Chain.missing_block_number_ranges(0..1)
      []

  If there are gaps between the `first` and `last` of `range`, then the missing numbers are compacted into ranges.
  Single missing numbers become ranges with the single number as the start and end.

      iex> insert(:block, number: 0)
      iex> insert(:block, number: 2)
      iex> insert(:block, number: 5)
      iex> Explorer.Chain.missing_block_number_ranges(0..5)
      [1..1, 3..4]

  Flipping the order of `first` and `last` in the `range` flips the order that the missing ranges are returned.  This
  allows `missing_block_numbers` to be used to generate the sequence down or up from a starting block number.

      iex> insert(:block, number: 0)
      iex> insert(:block, number: 2)
      iex> insert(:block, number: 5)
      iex> Explorer.Chain.missing_block_number_ranges(5..0)
      [4..3, 1..1]

  If only non-consensus blocks exist for a number, the number still counts as missing.

      iex> insert(:block, number: 0)
      iex> insert(:block, number: 1, consensus: false)
      iex> insert(:block, number: 2)
      iex> Explorer.Chain.missing_block_number_ranges(2..0)
      [1..1]

  if range starts with non-consensus block in the middle of the chain, it returns missing numbers.

      iex> insert(:block, number: 12859383, consensus: true)
      iex> insert(:block, number: 12859384, consensus: false)
      iex> insert(:block, number: 12859386, consensus: true)
      iex> Explorer.Chain.missing_block_number_ranges(12859384..12859385)
      [12859384..12859385]

      if range starts with missing block in the middle of the chain, it returns missing numbers.

      iex> insert(:block, number: 12859383, consensus: true)
      iex> insert(:block, number: 12859386, consensus: true)
      iex> Explorer.Chain.missing_block_number_ranges(12859384..12859385)
      [12859384..12859385]

  """
  @spec missing_block_number_ranges(Range.t()) :: [Range.t()]
  def missing_block_number_ranges(range)

  def missing_block_number_ranges(range_start..range_end) do
    range_min = min(range_start, range_end)
    range_max = max(range_start, range_end)

    ordered_missing_query =
      from(b in Block,
        right_join:
          missing_range in fragment(
            """
              (SELECT distinct b1.number 
              FROM generate_series((?)::integer, (?)::integer) AS b1(number)
              WHERE NOT EXISTS
                (SELECT 1 FROM blocks b2 WHERE b2.number=b1.number AND b2.consensus))
            """,
            ^range_min,
            ^range_max
          ),
        on: b.number == missing_range.number,
        select: missing_range.number,
        order_by: missing_range.number,
        distinct: missing_range.number
      )

    missing_blocks = Repo.all(ordered_missing_query, timeout: :infinity)

    [block_ranges, last_block_range_start, last_block_range_end] =
      missing_blocks
      |> Enum.reduce([[], nil, nil], fn block_number, [block_ranges, last_block_range_start, last_block_range_end] ->
        cond do
          !last_block_range_start ->
            [block_ranges, block_number, block_number]

          block_number == last_block_range_end + 1 ->
            [block_ranges, last_block_range_start, block_number]

          true ->
            block_ranges = block_ranges_extend(block_ranges, last_block_range_start, last_block_range_end)
            [block_ranges, block_number, block_number]
        end
      end)

    final_block_ranges =
      if last_block_range_start && last_block_range_end do
        block_ranges_extend(block_ranges, last_block_range_start, last_block_range_end)
      else
        block_ranges
      end

    ordered_block_ranges =
      final_block_ranges
      |> Enum.sort(fn %Range{first: first1, last: _}, %Range{first: first2, last: _} ->
        if range_start <= range_end do
          first1 <= first2
        else
          first1 >= first2
        end
      end)
      |> Enum.map(fn %Range{first: first, last: last} = range ->
        if range_start <= range_end do
          range
        else
          if last > first do
            %Range{first: last, last: first, step: -1}
          else
            %Range{first: last, last: first, step: 1}
          end
        end
      end)

    ordered_block_ranges
  end

  defp block_ranges_extend(block_ranges, block_range_start, block_range_end) do
    # credo:disable-for-next-line
    block_ranges ++ [Range.new(block_range_start, block_range_end)]
  end

  @doc """
  Finds consensus `t:Explorer.Chain.Block.t/0` with `number`.

  ## Options

    * `:necessity_by_association` - use to load `t:association/0` as `:required` or `:optional`.  If an association is
      `:required`, and the `t:Explorer.Chain.Block.t/0` has no associated record for that association, then the
      `t:Explorer.Chain.Block.t/0` will not be included in the page `entries`.

  """
  @spec number_to_block(Block.block_number(), [necessity_by_association_option]) ::
          {:ok, Block.t()} | {:error, :not_found}
  def number_to_block(number, options \\ []) when is_list(options) do
    necessity_by_association = Keyword.get(options, :necessity_by_association, %{})

    Block
    |> where(consensus: true, number: ^number)
    |> join_associations(necessity_by_association)
    |> Repo.one()
    |> case do
      nil -> {:error, :not_found}
      block -> {:ok, block}
    end
  end

  @spec timestamp_to_block_number(DateTime.t(), :before | :after, boolean()) ::
          {:ok, Block.block_number()} | {:error, :not_found}
  def timestamp_to_block_number(given_timestamp, closest, from_api) do
    {:ok, t} = Timex.format(given_timestamp, "%Y-%m-%d %H:%M:%S", :strftime)

    inner_query =
      from(
        block in Block,
        where: block.consensus == true,
        where:
          fragment("? <= TO_TIMESTAMP(?, 'YYYY-MM-DD HH24:MI:SS') + (1 * interval '1 minute')", block.timestamp, ^t),
        where:
          fragment("? >= TO_TIMESTAMP(?, 'YYYY-MM-DD HH24:MI:SS') - (1 * interval '1 minute')", block.timestamp, ^t)
      )

    query =
      from(
        block in subquery(inner_query),
        select: block,
        order_by:
          fragment("abs(extract(epoch from (? - TO_TIMESTAMP(?, 'YYYY-MM-DD HH24:MI:SS'))))", block.timestamp, ^t),
        limit: 1
      )

    response =
      if from_api do
        query
        |> Repo.replica().one()
      else
        query
        |> Repo.one()
      end

    response
    |> case do
      nil ->
        {:error, :not_found}

      %{:number => number, :timestamp => timestamp} ->
        block_number = get_block_number_based_on_closest(closest, timestamp, given_timestamp, number)

        {:ok, block_number}
    end
  end

  defp get_block_number_based_on_closest(closest, timestamp, given_timestamp, number) do
    case closest do
      :before ->
        if DateTime.compare(timestamp, given_timestamp) == :lt ||
             DateTime.compare(timestamp, given_timestamp) == :eq do
          number
        else
          number - 1
        end

      :after ->
        if DateTime.compare(timestamp, given_timestamp) == :lt ||
             DateTime.compare(timestamp, given_timestamp) == :eq do
          number + 1
        else
          number
        end
    end
  end

  @doc """
  Count of pending `t:Explorer.Chain.Transaction.t/0`.

  A count of all pending transactions.

      iex> insert(:transaction)
      iex> :transaction |> insert() |> with_block()
      iex> Explorer.Chain.pending_transaction_count()
      1

  """
  @spec pending_transaction_count() :: non_neg_integer()
  def pending_transaction_count do
    Transaction
    |> pending_transactions_query()
    |> Repo.aggregate(:count, :hash)
  end

  @doc """
  Returns the paged list of collated transactions that occurred recently from newest to oldest using `block_number`
  and `index`.

      iex> newest_first_transactions = 50 |> insert_list(:transaction) |> with_block() |> Enum.reverse()
      iex> oldest_seen = Enum.at(newest_first_transactions, 9)
      iex> paging_options = %Explorer.PagingOptions{page_size: 10, key: {oldest_seen.block_number, oldest_seen.index}}
      iex> recent_collated_transactions = Explorer.Chain.recent_collated_transactions(paging_options: paging_options)
      iex> length(recent_collated_transactions)
      10
      iex> hd(recent_collated_transactions).hash == Enum.at(newest_first_transactions, 10).hash
      true

  ## Options

    * `:necessity_by_association` - use to load `t:association/0` as `:required` or `:optional`.  If an association is
      `:required`, and the `t:Explorer.Chain.Transaction.t/0` has no associated record for that association,
      then the `t:Explorer.Chain.Transaction.t/0` will not be included in the list.
    * `:paging_options` - a `t:Explorer.PagingOptions.t/0` used to specify the `:page_size` and
      `:key` (a tuple of the lowest/oldest `{block_number, index}`) and. Results will be the transactions older than
      the `block_number` and `index` that are passed.

  """
  @spec recent_collated_transactions([paging_options | necessity_by_association_option]) :: [Transaction.t()]
  def recent_collated_transactions(options \\ []) when is_list(options) do
    necessity_by_association = Keyword.get(options, :necessity_by_association, %{})
    paging_options = Keyword.get(options, :paging_options, @default_paging_options)

    if is_nil(paging_options.key) do
      paging_options.page_size
      |> Transactions.take_enough()
      |> case do
        nil ->
          transactions = fetch_recent_collated_transactions(paging_options, necessity_by_association)
          Transactions.update(transactions)
          transactions

        transactions ->
          transactions
      end
    else
      fetch_recent_collated_transactions(paging_options, necessity_by_association)
    end
  end

  # RAP - random access pagination
  @spec recent_collated_transactions_for_rap([paging_options | necessity_by_association_option]) :: %{
          :total_transactions_count => non_neg_integer(),
          :transactions => [Transaction.t()]
        }
  def recent_collated_transactions_for_rap(options \\ []) when is_list(options) do
    necessity_by_association = Keyword.get(options, :necessity_by_association, %{})
    paging_options = Keyword.get(options, :paging_options, @default_paging_options)

    total_transactions_count = transactions_available_count()

    fetched_transactions =
      if is_nil(paging_options.key) or paging_options.page_number == 1 do
        paging_options.page_size
        |> Kernel.+(1)
        |> Transactions.take_enough()
        |> case do
          nil ->
            transactions = fetch_recent_collated_transactions_for_rap(paging_options, necessity_by_association)
            Transactions.update(transactions)
            transactions

          transactions ->
            transactions
        end
      else
        fetch_recent_collated_transactions_for_rap(paging_options, necessity_by_association)
      end

    %{total_transactions_count: total_transactions_count, transactions: fetched_transactions}
  end

  def default_page_size, do: @default_page_size

  def fetch_recent_collated_transactions_for_rap(paging_options, necessity_by_association) do
    fetch_transactions_for_rap()
    |> where([transaction], not is_nil(transaction.block_number) and not is_nil(transaction.index))
    |> handle_random_access_paging_options(paging_options)
    |> join_associations(necessity_by_association)
    |> preload([{:token_transfers, [:token, :from_address, :to_address]}])
    |> Repo.all()
  end

  defp fetch_transactions_for_rap do
    Transaction
    |> order_by([transaction], desc: transaction.block_number, desc: transaction.index)
  end

  def transactions_available_count do
    Transaction
    |> where([transaction], not is_nil(transaction.block_number) and not is_nil(transaction.index))
    |> limit(^@limit_showing_transaсtions)
    |> Repo.aggregate(:count, :hash)
  end

  def fetch_recent_collated_transactions(paging_options, necessity_by_association) do
    paging_options
    |> fetch_transactions()
    |> where([transaction], not is_nil(transaction.block_number) and not is_nil(transaction.index))
    |> join_associations(necessity_by_association)
    |> preload([{:token_transfers, [:token, :from_address, :to_address]}])
    |> Repo.all()
  end

  @doc """
  Return the list of pending transactions that occurred recently.

      iex> 2 |> insert_list(:transaction)
      iex> :transaction |> insert() |> with_block()
      iex> 8 |> insert_list(:transaction)
      iex> recent_pending_transactions = Explorer.Chain.recent_pending_transactions()
      iex> length(recent_pending_transactions)
      10
      iex> Enum.all?(recent_pending_transactions, fn %Explorer.Chain.Transaction{block_hash: block_hash} ->
      ...>   is_nil(block_hash)
      ...> end)
      true

  ## Options

    * `:necessity_by_association` - use to load `t:association/0` as `:required` or `:optional`.  If an association is
      `:required`, and the `t:Explorer.Chain.Transaction.t/0` has no associated record for that association,
      then the `t:Explorer.Chain.Transaction.t/0` will not be included in the list.
    * `:paging_options` - a `t:Explorer.PagingOptions.t/0` used to specify the `:page_size` (defaults to
      `#{@default_paging_options.page_size}`) and `:key` (a tuple of the lowest/oldest `{inserted_at, hash}`) and.
      Results will be the transactions older than the `inserted_at` and `hash` that are passed.

  """
  @spec recent_pending_transactions([paging_options | necessity_by_association_option]) :: [Transaction.t()]
  def recent_pending_transactions(options \\ []) when is_list(options) do
    necessity_by_association = Keyword.get(options, :necessity_by_association, %{})
    paging_options = Keyword.get(options, :paging_options, @default_paging_options)

    Transaction
    |> page_pending_transaction(paging_options)
    |> limit(^paging_options.page_size)
    |> pending_transactions_query()
    |> order_by([transaction], desc: transaction.inserted_at, desc: transaction.hash)
    |> join_associations(necessity_by_association)
    |> preload([{:token_transfers, [:token, :from_address, :to_address]}])
    |> Repo.all()
  end

  def pending_transactions_query(query) do
    from(transaction in query,
      where: is_nil(transaction.block_hash) and (is_nil(transaction.error) or transaction.error != "dropped/replaced")
    )
  end

  def pending_transactions_list do
    query =
      from(transaction in Transaction,
        where: is_nil(transaction.block_hash) and (is_nil(transaction.error) or transaction.error != "dropped/replaced")
      )

    query
    |> Repo.all(timeout: :infinity)
  end

  @doc """
  Returns the list of empty blocks from the DB which have not marked with `t:Explorer.Chain.Block.is_empty/0`.
  This query used for initializtion of Indexer.EmptyBlocksSanitizer
  """
  def unprocessed_empty_blocks_query_list(limit) do
    query =
      from(block in Block,
        as: :block,
        where: block.consensus == true,
        where: is_nil(block.is_empty),
        where:
          not exists(
            from(transaction in Transaction,
              where: transaction.block_number == parent_as(:block).number
            )
          ),
        select: {block.number, block.hash},
        order_by: [desc: block.number],
        limit: ^limit
      )

    query
    |> Repo.all(timeout: :infinity)
  end

  @doc """
  The `string` must start with `0x`, then is converted to an integer and then to `t:Explorer.Chain.Hash.Address.t/0`.

      iex> Explorer.Chain.string_to_address_hash("0x5aAeb6053F3E94C9b9A09f33669435E7Ef1BeAed")
      {
        :ok,
        %Explorer.Chain.Hash{
          byte_count: 20,
          bytes: <<90, 174, 182, 5, 63, 62, 148, 201, 185, 160, 159, 51, 102, 148, 53,
            231, 239, 27, 234, 237>>
        }
      }

      iex> Explorer.Chain.string_to_address_hash("0x5aaeb6053f3e94c9b9a09f33669435e7ef1beaed")
      {
        :ok,
        %Explorer.Chain.Hash{
          byte_count: 20,
          bytes: <<90, 174, 182, 5, 63, 62, 148, 201, 185, 160, 159, 51, 102, 148, 53,
            231, 239, 27, 234, 237>>
        }
      }

      iex> Base.encode16(<<90, 174, 182, 5, 63, 62, 148, 201, 185, 160, 159, 51, 102, 148, 53, 231, 239, 27, 234, 237>>, case: :lower)
      "5aaeb6053f3e94c9b9a09f33669435e7ef1beaed"

  `String.t` format must always have 40 hexadecimal digits after the `0x` base prefix.

      iex> Explorer.Chain.string_to_address_hash("0x0")
      :error

  """
  @spec string_to_address_hash(String.t()) :: {:ok, Hash.Address.t()} | :error
  def string_to_address_hash(string) when is_binary(string) do
    Hash.Address.cast(string)
  end

  @doc """
  The `string` must start with `0x`, then is converted to an integer and then to `t:Explorer.Chain.Hash.t/0`.

      iex> Explorer.Chain.string_to_block_hash(
      ...>   "0x9fc76417374aa880d4449a1f7f31ec597f00b1f6f3dd2d66f4c9c6c445836d8b"
      ...> )
      {
        :ok,
        %Explorer.Chain.Hash{
          byte_count: 32,
          bytes: <<0x9fc76417374aa880d4449a1f7f31ec597f00b1f6f3dd2d66f4c9c6c445836d8b :: big-integer-size(32)-unit(8)>>
        }
      }

  `String.t` format must always have 64 hexadecimal digits after the `0x` base prefix.

      iex> Explorer.Chain.string_to_block_hash("0x0")
      :error

  """
  @spec string_to_block_hash(String.t()) :: {:ok, Hash.t()} | :error
  def string_to_block_hash(string) when is_binary(string) do
    Hash.Full.cast(string)
  end

  @doc """
  The `string` must start with `0x`, then is converted to an integer and then to `t:Explorer.Chain.Hash.t/0`.

      iex> Explorer.Chain.string_to_transaction_hash(
      ...>  "0x9fc76417374aa880d4449a1f7f31ec597f00b1f6f3dd2d66f4c9c6c445836d8b"
      ...> )
      {
        :ok,
        %Explorer.Chain.Hash{
          byte_count: 32,
          bytes: <<0x9fc76417374aa880d4449a1f7f31ec597f00b1f6f3dd2d66f4c9c6c445836d8b :: big-integer-size(32)-unit(8)>>
        }
      }

  `String.t` format must always have 64 hexadecimal digits after the `0x` base prefix.

      iex> Explorer.Chain.string_to_transaction_hash("0x0")
      :error

  """
  @spec string_to_transaction_hash(String.t()) :: {:ok, Hash.t()} | :error
  def string_to_transaction_hash(string) when is_binary(string) do
    Hash.Full.cast(string)
  end

  @doc """
  Estimated count of `t:Explorer.Chain.Transaction.t/0`.

  Estimated count of both collated and pending transactions using the transactions table statistics.
  """
  @spec transaction_estimated_count() :: non_neg_integer()
  def transaction_estimated_count do
    cached_value = TransactionCount.get_count()

    if is_nil(cached_value) do
      %Postgrex.Result{rows: [[rows]]} =
        SQL.query!(Repo, "SELECT reltuples::BIGINT AS estimate FROM pg_class WHERE relname='transactions'")

      rows
    else
      cached_value
    end
  end

  @spec total_gas_usage() :: non_neg_integer()
  def total_gas_usage do
    cached_value = GasUsage.get_sum()

    if is_nil(cached_value) do
      0
    else
      cached_value
    end
  end

  @doc """
  Estimated count of `t:Explorer.Chain.Block.t/0`.

  Estimated count of consensus blocks.
  """
  @spec block_estimated_count() :: non_neg_integer()
  def block_estimated_count do
    cached_value = BlockCount.get_count()

    if is_nil(cached_value) do
      %Postgrex.Result{rows: [[count]]} = Repo.query!("SELECT reltuples FROM pg_class WHERE relname = 'blocks';")

      trunc(count * 0.90)
    else
      cached_value
    end
  end

  @doc """
  `t:Explorer.Chain.InternalTransaction/0`s in `t:Explorer.Chain.Transaction.t/0` with `hash`.

  ## Options

    * `:necessity_by_association` - use to load `t:association/0` as `:required` or `:optional`.  If an association is
      `:required`, and the `t:Explorer.Chain.InternalTransaction.t/0` has no associated record for that association,
      then the `t:Explorer.Chain.InternalTransaction.t/0` will not be included in the list.
    * `:paging_options` - a `t:Explorer.PagingOptions.t/0` used to specify the `:page_size` and
      `:key` (a tuple of the lowest/oldest `{index}`). Results will be the internal transactions older than
      the `index` that is passed.

  """

  @spec all_transaction_to_internal_transactions(Hash.Full.t(), [paging_options | necessity_by_association_option]) :: [
          InternalTransaction.t()
        ]
  def all_transaction_to_internal_transactions(hash, options \\ []) when is_list(options) do
    necessity_by_association = Keyword.get(options, :necessity_by_association, %{})
    paging_options = Keyword.get(options, :paging_options, @default_paging_options)

    InternalTransaction
    |> for_parent_transaction(hash)
    |> join_associations(necessity_by_association)
    |> InternalTransaction.where_nonpending_block()
    |> page_internal_transaction(paging_options)
    |> limit(^paging_options.page_size)
    |> order_by([internal_transaction], desc: internal_transaction.index)
    |> preload(:transaction)
    |> Repo.all()
  end

  @spec transaction_to_internal_transactions(Hash.Full.t(), [paging_options | necessity_by_association_option]) :: [
          InternalTransaction.t()
        ]
  def transaction_to_internal_transactions(hash, options \\ []) when is_list(options) do
    necessity_by_association = Keyword.get(options, :necessity_by_association, %{})
    paging_options = Keyword.get(options, :paging_options, @default_paging_options)

    InternalTransaction
    |> for_parent_transaction(hash)
    |> join_associations(necessity_by_association)
    |> where_transaction_has_multiple_internal_transactions()
    |> InternalTransaction.where_is_different_from_parent_transaction()
    |> InternalTransaction.where_nonpending_block()
    |> page_internal_transaction(paging_options)
    |> limit(^paging_options.page_size)
    |> order_by([internal_transaction], desc: internal_transaction.index)
    |> preload(:transaction)
    |> Repo.all()
  end

  @doc """
  Finds all `t:Explorer.Chain.Log.t/0`s for `t:Explorer.Chain.Transaction.t/0`.

  ## Options

    * `:necessity_by_association` - use to load `t:association/0` as `:required` or `:optional`.  If an association is
      `:required`, and the `t:Explorer.Chain.Log.t/0` has no associated record for that association, then the
      `t:Explorer.Chain.Log.t/0` will not be included in the page `entries`.
    * `:paging_options` - a `t:Explorer.PagingOptions.t/0` used to specify the `:page_size` and
      `:key` (a tuple of the lowest/oldest `{index}`). Results will be the transactions older than
      the `index` that are passed.

  """
  @spec transaction_to_logs(Hash.Full.t(), boolean(), [paging_options | necessity_by_association_option]) :: [Log.t()]
  def transaction_to_logs(transaction_hash, from_api, options \\ []) when is_list(options) do
    necessity_by_association = Keyword.get(options, :necessity_by_association, %{})
    paging_options = Keyword.get(options, :paging_options, @default_paging_options)

    log_with_transactions =
      from(log in Log,
        inner_join: transaction in Transaction,
        on:
          transaction.block_hash == log.block_hash and transaction.block_number == log.block_number and
            transaction.hash == log.transaction_hash
      )

    query =
      log_with_transactions
      |> where([_, transaction], transaction.hash == ^transaction_hash)
      |> page_logs(paging_options)
      |> limit(^paging_options.page_size)
      |> order_by([log], asc: log.index)
      |> join_associations(necessity_by_association)

    if from_api do
      query
      |> Repo.replica().all()
    else
      query
      |> Repo.all()
    end
  end

  @doc """
  Finds all `t:Explorer.Chain.TokenTransfer.t/0`s for `t:Explorer.Chain.Transaction.t/0`.

  ## Options

    * `:necessity_by_association` - use to load `t:association/0` as `:required` or `:optional`.  If an association is
      `:required`, and the `t:Explorer.Chain.TokenTransfer.t/0` has no associated record for that association, then the
      `t:Explorer.Chain.TokenTransfer.t/0` will not be included in the page `entries`.
    * `:paging_options` - a `t:Explorer.PagingOptions.t/0` used to specify the `:page_size` and
      `:key` (in the form of `%{"inserted_at" => inserted_at}`). Results will be the transactions older than
      the `index` that are passed.

  """
  @spec transaction_to_token_transfers(Hash.Full.t(), [paging_options | necessity_by_association_option]) :: [
          TokenTransfer.t()
        ]
  def transaction_to_token_transfers(transaction_hash, options \\ []) when is_list(options) do
    necessity_by_association = Keyword.get(options, :necessity_by_association, %{})
    paging_options = Keyword.get(options, :paging_options, @default_paging_options)

    TokenTransfer
    |> join(:inner, [token_transfer], transaction in assoc(token_transfer, :transaction))
    |> where(
      [token_transfer, transaction],
      transaction.hash == ^transaction_hash and token_transfer.block_hash == transaction.block_hash and
        token_transfer.block_number == transaction.block_number
    )
    |> TokenTransfer.page_token_transfer(paging_options)
    |> limit(^paging_options.page_size)
    |> order_by([token_transfer], asc: token_transfer.inserted_at)
    |> join_associations(necessity_by_association)
    |> Repo.all()
  end

  @doc """
  Converts `transaction` to the status of the `t:Explorer.Chain.Transaction.t/0` whether pending or collated.

  ## Returns

    * `:pending` - the transaction has not be confirmed in a block yet.
    * `:awaiting_internal_transactions` - the transaction happened in a pre-Byzantium block or on a chain like Ethereum
      Classic (ETC) that never adopted [EIP-658](https://github.com/Arachnid/EIPs/blob/master/EIPS/eip-658.md), which
      add transaction status to transaction receipts, so the status can only be derived whether the first internal
      transaction has an error.
    * `:success` - the transaction has been confirmed in a block
    * `{:error, :awaiting_internal_transactions}` - the transactions happened post-Byzantium, but the error message
       requires the internal transactions.
    * `{:error, reason}` - the transaction failed due to `reason` in its first internal transaction.

  """
  @spec transaction_to_status(Transaction.t()) ::
          :pending
          | :awaiting_internal_transactions
          | :success
          | {:error, :awaiting_internal_transactions}
          | {:error, reason :: String.t()}
  def transaction_to_status(%Transaction{error: "dropped/replaced"}), do: {:error, "dropped/replaced"}
  def transaction_to_status(%Transaction{block_hash: nil, status: nil}), do: :pending
  def transaction_to_status(%Transaction{status: nil}), do: :awaiting_internal_transactions
  def transaction_to_status(%Transaction{status: :ok}), do: :success

  def transaction_to_status(%Transaction{status: :error, error: nil}),
    do: {:error, :awaiting_internal_transactions}

  def transaction_to_status(%Transaction{status: :error, error: error}) when is_binary(error), do: {:error, error}

  def transaction_to_revert_reason(transaction) do
    %Transaction{revert_reason: revert_reason} = transaction

    if revert_reason == nil do
      fetch_tx_revert_reason(transaction)
    else
      revert_reason
    end
  end

  def fetch_tx_revert_reason(
        %Transaction{
          block_number: block_number,
          to_address_hash: to_address_hash,
          from_address_hash: from_address_hash,
          input: data,
          gas: gas,
          gas_price: gas_price,
          value: value
        } = transaction
      ) do
    json_rpc_named_arguments = Application.get_env(:explorer, :json_rpc_named_arguments)

    gas_hex =
      if gas do
        gas_hex_without_prefix =
          gas
          |> Decimal.to_integer()
          |> Integer.to_string(16)
          |> String.downcase()

        "0x" <> gas_hex_without_prefix
      else
        "0x0"
      end

    req =
      EthereumJSONRPCTransaction.eth_call_request(
        0,
        block_number,
        data,
        to_address_hash,
        from_address_hash,
        gas_hex,
        Wei.hex_format(gas_price),
        Wei.hex_format(value)
      )

    data =
      case EthereumJSONRPC.json_rpc(req, json_rpc_named_arguments) do
        {:error, %{data: data}} ->
          data

        _ ->
          ""
      end

    formatted_revert_reason = format_revert_reason_message(data)

    if byte_size(formatted_revert_reason) > 0 do
      transaction
      |> Changeset.change(%{revert_reason: formatted_revert_reason})
      |> Repo.update()
    end

    formatted_revert_reason
  end

  def format_revert_reason_message(revert_reason) do
    case revert_reason do
      @revert_msg_prefix_1 <> rest ->
        rest

      @revert_msg_prefix_2 <> rest ->
        rest

      @revert_msg_prefix_3 <> rest ->
        extract_revert_reason_message_wrapper(rest)

      @revert_msg_prefix_4 <> rest ->
        extract_revert_reason_message_wrapper(rest)

      revert_reason_full ->
        revert_reason_full
    end
  end

  defp extract_revert_reason_message_wrapper(revert_reason_message) do
    case revert_reason_message do
      "0x" <> hex ->
        extract_revert_reason_message(hex)

      _ ->
        revert_reason_message
    end
  end

  defp extract_revert_reason_message(hex) do
    case hex do
      @revert_error_method_id <> msg_with_offset ->
        [msg] =
          msg_with_offset
          |> Base.decode16!(case: :mixed)
          |> TypeDecoder.decode_raw([:string])

        msg

      _ ->
        hex
    end
  end

  @doc """
  The `t:Explorer.Chain.Transaction.t/0` or `t:Explorer.Chain.InternalTransaction.t/0` `value` of the `transaction` in
  `unit`.
  """
  @spec value(InternalTransaction.t(), :wei) :: Wei.wei()
  @spec value(InternalTransaction.t(), :gwei) :: Wei.gwei()
  @spec value(InternalTransaction.t(), :ether) :: Wei.ether()
  @spec value(Transaction.t(), :wei) :: Wei.wei()
  @spec value(Transaction.t(), :gwei) :: Wei.gwei()
  @spec value(Transaction.t(), :ether) :: Wei.ether()
  def value(%type{value: value}, unit) when type in [InternalTransaction, Transaction] do
    Wei.to(value, unit)
  end

  def smart_contract_bytecode(address_hash) do
    query =
      from(
        address in Address,
        where: address.hash == ^address_hash,
        select: address.contract_code
      )

    query
    |> Repo.one()
    |> Data.to_string()
  end

  def smart_contract_creation_tx_bytecode(address_hash) do
    creation_tx_query =
      from(
        tx in Transaction,
        left_join: a in Address,
        on: tx.created_contract_address_hash == a.hash,
        where: tx.created_contract_address_hash == ^address_hash,
        where: tx.status == ^1,
        select: %{init: tx.input, created_contract_code: a.contract_code}
      )

    tx_input =
      creation_tx_query
      |> Repo.one()

    if tx_input do
      with %{init: input, created_contract_code: created_contract_code} <- tx_input do
        %{init: Data.to_string(input), created_contract_code: Data.to_string(created_contract_code)}
      end
    else
      creation_int_tx_query =
        from(
          itx in InternalTransaction,
          join: t in assoc(itx, :transaction),
          where: itx.created_contract_address_hash == ^address_hash,
          where: t.status == ^1,
          select: %{init: itx.init, created_contract_code: itx.created_contract_code}
        )

      res = creation_int_tx_query |> Repo.one()

      case res do
        %{init: init, created_contract_code: created_contract_code} ->
          init_str = Data.to_string(init)
          created_contract_code_str = Data.to_string(created_contract_code)
          %{init: init_str, created_contract_code: created_contract_code_str}

        _ ->
          nil
      end
    end
  end

  @doc """
  Checks if an address is a contract
  """
  @spec contract_address?(String.t(), non_neg_integer(), Keyword.t()) :: boolean() | :json_rpc_error
  def contract_address?(address_hash, block_number, json_rpc_named_arguments \\ []) do
    {:ok, binary_hash} = Explorer.Chain.Hash.Address.cast(address_hash)

    query =
      from(
        address in Address,
        where: address.hash == ^binary_hash
      )

    address = Repo.one(query)

    cond do
      is_nil(address) ->
        block_quantity = integer_to_quantity(block_number)

        case EthereumJSONRPC.fetch_codes(
               [%{block_quantity: block_quantity, address: address_hash}],
               json_rpc_named_arguments
             ) do
          {:ok, %EthereumJSONRPC.FetchedCodes{params_list: fetched_codes}} ->
            result = List.first(fetched_codes)

            result && !(is_nil(result[:code]) || result[:code] == "" || result[:code] == "0x")

          _ ->
            :json_rpc_error
        end

      is_nil(address.contract_code) ->
        false

      true ->
        true
    end
  end

  @doc """
  Fetches contract creation input data.
  """
  @spec contract_creation_input_data(String.t()) :: nil | String.t()
  def contract_creation_input_data(address_hash) do
    query =
      from(
        address in Address,
        where: address.hash == ^address_hash,
        preload: [:contracts_creation_internal_transaction, :contracts_creation_transaction]
      )

    contract_address = Repo.one(query)

    contract_creation_input_data_from_address(contract_address)
  end

  # credo:disable-for-next-line /Complexity/
  defp contract_creation_input_data_from_address(address) do
    internal_transaction = address && address.contracts_creation_internal_transaction
    transaction = address && address.contracts_creation_transaction

    cond do
      is_nil(address) ->
        ""

      internal_transaction && internal_transaction.input ->
        Data.to_string(internal_transaction.input)

      internal_transaction && internal_transaction.init ->
        Data.to_string(internal_transaction.init)

      transaction && transaction.input ->
        Data.to_string(transaction.input)

      is_nil(transaction) && is_nil(internal_transaction) &&
          not is_nil(address.contract_code) ->
        %Explorer.Chain.Data{bytes: bytes} = address.contract_code
        Base.encode16(bytes, case: :lower)

      true ->
        ""
    end
  end

  @doc """
  Inserts a `t:SmartContract.t/0`.

  As part of inserting a new smart contract, an additional record is inserted for
  naming the address for reference.
  """
  @spec create_smart_contract(map()) :: {:ok, SmartContract.t()} | {:error, Ecto.Changeset.t()}
  def create_smart_contract(attrs \\ %{}, external_libraries \\ [], secondary_sources \\ []) do
    new_contract = %SmartContract{}

    smart_contract_changeset =
      new_contract
      |> SmartContract.changeset(attrs)
      |> Changeset.put_change(:external_libraries, external_libraries)

    new_contract_additional_source = %SmartContractAdditionalSource{}

    smart_contract_additional_sources_changesets =
      if secondary_sources do
        secondary_sources
        |> Enum.map(fn changeset ->
          new_contract_additional_source
          |> SmartContractAdditionalSource.changeset(changeset)
        end)
      else
        []
      end

    address_hash = Changeset.get_field(smart_contract_changeset, :address_hash)

    # Enforce ShareLocks tables order (see docs: sharelocks.md)
    insert_contract_query =
      Multi.new()
      |> Multi.run(:set_address_verified, fn repo, _ -> set_address_verified(repo, address_hash) end)
      |> Multi.run(:clear_primary_address_names, fn repo, _ -> clear_primary_address_names(repo, address_hash) end)
      |> Multi.run(:insert_address_name, fn repo, _ ->
        name = Changeset.get_field(smart_contract_changeset, :name)
        create_address_name(repo, name, address_hash)
      end)
      |> Multi.insert(:smart_contract, smart_contract_changeset)

    insert_contract_query_with_additional_sources =
      smart_contract_additional_sources_changesets
      |> Enum.with_index()
      |> Enum.reduce(insert_contract_query, fn {changeset, index}, multi ->
        Multi.insert(multi, "smart_contract_additional_source_#{Integer.to_string(index)}", changeset)
      end)

    insert_result =
      insert_contract_query_with_additional_sources
      |> Repo.transaction()

    case insert_result do
      {:ok, %{smart_contract: smart_contract}} ->
        {:ok, smart_contract}

      {:error, :smart_contract, changeset, _} ->
        {:error, changeset}

      {:error, :set_address_verified, message, _} ->
        {:error, message}
    end
  end

  @doc """
  Updates a `t:SmartContract.t/0`.

  Has the similar logic as create_smart_contract/1.
  Used in cases when you need to update row in DB contains SmartContract, e.g. in case of changing 
  status `partially verified` to `fully verified` (re-verify).
  """
  @spec update_smart_contract(map()) :: {:ok, SmartContract.t()} | {:error, Ecto.Changeset.t()}
  def update_smart_contract(attrs \\ %{}, external_libraries \\ [], secondary_sources \\ []) do
    address_hash = Map.get(attrs, :address_hash)

    query =
      from(
        smart_contract in SmartContract,
        where: smart_contract.address_hash == ^address_hash
      )

    query_sources =
      from(
        source in SmartContractAdditionalSource,
        where: source.address_hash == ^address_hash
      )

    _delete_sources = Repo.delete_all(query_sources)

    smart_contract = Repo.one(query)

    smart_contract_changeset =
      smart_contract
      |> SmartContract.changeset(attrs)
      |> Changeset.put_change(:external_libraries, external_libraries)

    new_contract_additional_source = %SmartContractAdditionalSource{}

    smart_contract_additional_sources_changesets =
      if secondary_sources do
        secondary_sources
        |> Enum.map(fn changeset ->
          new_contract_additional_source
          |> SmartContractAdditionalSource.changeset(changeset)
        end)
      else
        []
      end

    # Enforce ShareLocks tables order (see docs: sharelocks.md)
    insert_contract_query =
      Multi.new()
      |> Multi.update(:smart_contract, smart_contract_changeset)

    insert_contract_query_with_additional_sources =
      smart_contract_additional_sources_changesets
      |> Enum.with_index()
      |> Enum.reduce(insert_contract_query, fn {changeset, index}, multi ->
        Multi.insert(multi, "smart_contract_additional_source_#{Integer.to_string(index)}", changeset)
      end)

    insert_result =
      insert_contract_query_with_additional_sources
      |> Repo.transaction()

    case insert_result do
      {:ok, %{smart_contract: smart_contract}} ->
        {:ok, smart_contract}

      {:error, :smart_contract, changeset, _} ->
        {:error, changeset}

      {:error, :set_address_verified, message, _} ->
        {:error, message}
    end
  end

  defp set_address_verified(repo, address_hash) do
    query =
      from(
        address in Address,
        where: address.hash == ^address_hash
      )

    case repo.update_all(query, set: [verified: true]) do
      {1, _} -> {:ok, []}
      _ -> {:error, "There was an error annotating that the address has been verified."}
    end
  end

  defp set_address_decompiled(repo, address_hash) do
    query =
      from(
        address in Address,
        where: address.hash == ^address_hash
      )

    case repo.update_all(query, set: [decompiled: true]) do
      {1, _} -> {:ok, []}
      _ -> {:error, "There was an error annotating that the address has been decompiled."}
    end
  end

  defp clear_primary_address_names(repo, address_hash) do
    query =
      from(
        address_name in Address.Name,
        where: address_name.address_hash == ^address_hash,
        # Enforce Name ShareLocks order (see docs: sharelocks.md)
        order_by: [asc: :address_hash, asc: :name],
        lock: "FOR UPDATE"
      )

    repo.update_all(
      from(n in Address.Name, join: s in subquery(query), on: n.address_hash == s.address_hash and n.name == s.name),
      set: [primary: false]
    )

    {:ok, []}
  end

  defp create_address_name(repo, name, address_hash) do
    params = %{
      address_hash: address_hash,
      name: name,
      primary: true
    }

    %Address.Name{}
    |> Address.Name.changeset(params)
    |> repo.insert(on_conflict: :nothing, conflict_target: [:address_hash, :name])
  end

  @doc """
  Finds metadata for verification of a contract from verified twins: contracts with the same bytecode
  which were verified previously, returns a single t:SmartContract.t/0
  """
  def get_address_verified_twin_contract(address_hash) do
    case Repo.get(Address, address_hash) do
      nil ->
        %{:verified_contract => nil, :additional_sources => nil}

      target_address ->
        target_address_hash = target_address.hash
        contract_code = target_address.contract_code

        case contract_code do
          %Chain.Data{bytes: contract_code_bytes} ->
            contract_code_md5 =
              Base.encode16(:crypto.hash(:md5, "\\x" <> Base.encode16(contract_code_bytes, case: :lower)),
                case: :lower
              )

            verified_contract_twin_query =
              from(
                address in Address,
                inner_join: smart_contract in SmartContract,
                on: address.hash == smart_contract.address_hash,
                where: fragment("md5(contract_code::text)") == ^contract_code_md5,
                where: address.hash != ^target_address_hash,
                select: smart_contract,
                limit: 1
              )

            verified_contract_twin =
              verified_contract_twin_query
              |> Repo.one(timeout: 10_000)

            verified_contract_twin_additional_sources = get_contract_additional_sources(verified_contract_twin)

            %{
              :verified_contract => verified_contract_twin,
              :additional_sources => verified_contract_twin_additional_sources
            }

          _ ->
            %{:verified_contract => nil, :additional_sources => nil}
        end
    end
  end

  def get_minimal_proxy_template(address_hash) do
    minimal_proxy_template =
      case Repo.get(Address, address_hash) do
        nil ->
          nil

        target_address ->
          contract_code = target_address.contract_code

          case contract_code do
            %Chain.Data{bytes: contract_code_bytes} ->
              contract_bytecode = Base.encode16(contract_code_bytes, case: :lower)

              get_minimal_proxy_from_template_code(contract_bytecode)

            _ ->
              nil
          end
      end

    minimal_proxy_template
  end

  defp get_minimal_proxy_from_template_code(contract_bytecode) do
    case contract_bytecode do
      "363d3d373d3d3d363d73" <> <<template_address::binary-size(40)>> <> _ ->
        template_address = "0x" <> template_address

        query =
          from(
            smart_contract in SmartContract,
            where: smart_contract.address_hash == ^template_address,
            select: smart_contract
          )

        template =
          query
          |> Repo.one(timeout: 10_000)

        template

      _ ->
        nil
    end
  end

  defp get_contract_additional_sources(verified_contract_twin) do
    if verified_contract_twin do
      verified_contract_twin_additional_sources_query =
        from(
          s in SmartContractAdditionalSource,
          where: s.address_hash == ^verified_contract_twin.address_hash
        )

      verified_contract_twin_additional_sources_query
      |> Repo.all()
    else
      []
    end
  end

  @spec address_hash_to_smart_contract(Hash.Address.t()) :: SmartContract.t() | nil
  def address_hash_to_smart_contract(address_hash) do
    query =
      from(
        smart_contract in SmartContract,
        where: smart_contract.address_hash == ^address_hash
      )

    current_smart_contract = Repo.one(query)

    if current_smart_contract do
      current_smart_contract
    else
      address_verified_twin_contract =
        Chain.get_minimal_proxy_template(address_hash) ||
          Chain.get_address_verified_twin_contract(address_hash).verified_contract

      if address_verified_twin_contract do
        Map.put(address_verified_twin_contract, :address_hash, address_hash)
      else
        current_smart_contract
      end
    end
  end

  def smart_contract_fully_verified?(address_hash_str) when is_binary(address_hash_str) do
    case string_to_address_hash(address_hash_str) do
      {:ok, address_hash} ->
        check_fully_verified(address_hash)

      _ ->
        false
    end
  end

  def smart_contract_fully_verified?(address_hash) do
    check_fully_verified(address_hash)
  end

  defp check_fully_verified(address_hash) do
    query =
      from(
        smart_contract in SmartContract,
        where: smart_contract.address_hash == ^address_hash
      )

    result = Repo.one(query)

    if result, do: !result.partially_verified
  end

  def smart_contract_verified?(address_hash_str) when is_binary(address_hash_str) do
    case string_to_address_hash(address_hash_str) do
      {:ok, address_hash} ->
        check_verified(address_hash)

      _ ->
        false
    end
  end

  def smart_contract_verified?(address_hash) do
    check_verified(address_hash)
  end

  defp check_verified(address_hash) do
    query =
      from(
        smart_contract in SmartContract,
        where: smart_contract.address_hash == ^address_hash
      )

    if Repo.one(query), do: true, else: false
  end

  defp fetch_transactions(paging_options \\ nil, from_block \\ nil, to_block \\ nil) do
    Transaction
    |> order_by([transaction], desc: transaction.block_number, desc: transaction.index)
    |> where_block_number_in_period(from_block, to_block)
    |> handle_paging_options(paging_options)
  end

  defp fetch_transactions_in_ascending_order_by_index(paging_options) do
    Transaction
    |> order_by([transaction], desc: transaction.block_number, asc: transaction.index)
    |> handle_paging_options(paging_options)
  end

  defp for_parent_transaction(query, %Hash{byte_count: unquote(Hash.Full.byte_count())} = hash) do
    from(
      child in query,
      inner_join: transaction in assoc(child, :transaction),
      where: transaction.hash == ^hash
    )
  end

  defp handle_paging_options(query, nil), do: query

  defp handle_paging_options(query, paging_options) do
    query
    |> page_transaction(paging_options)
    |> limit(^paging_options.page_size)
  end

  defp handle_random_access_paging_options(query, empty_options) when empty_options in [nil, [], %{}],
    do: limit(query, ^(@default_page_size + 1))

  defp handle_random_access_paging_options(query, paging_options) do
    query
    |> (&if(paging_options |> Map.get(:page_number, 1) |> proccess_page_number() == 1,
          do: &1,
          else: page_transaction(&1, paging_options)
        )).()
    |> handle_page(paging_options)
  end

  defp handle_page(query, paging_options) do
    page_number = paging_options |> Map.get(:page_number, 1) |> proccess_page_number()
    page_size = Map.get(paging_options, :page_size, @default_page_size)

    cond do
      page_in_bounds?(page_number, page_size) && page_number == 1 ->
        query
        |> limit(^(page_size + 1))

      page_in_bounds?(page_number, page_size) ->
        query
        |> limit(^page_size)
        |> offset(^((page_number - 2) * page_size))

      true ->
        query
        |> limit(^(@default_page_size + 1))
    end
  end

  defp proccess_page_number(number) when number < 1, do: 1

  defp proccess_page_number(number), do: number

  defp page_in_bounds?(page_number, page_size),
    do: page_size <= @limit_showing_transaсtions && @limit_showing_transaсtions - page_number * page_size >= 0

  def limit_shownig_transactions, do: @limit_showing_transaсtions

  defp join_association(query, [{association, nested_preload}], necessity)
       when is_atom(association) and is_atom(nested_preload) do
    case necessity do
      :optional ->
        preload(query, [{^association, ^nested_preload}])

      :required ->
        from(q in query,
          inner_join: a in assoc(q, ^association),
          left_join: b in assoc(a, ^nested_preload),
          preload: [{^association, {a, [{^nested_preload, b}]}}]
        )
    end
  end

  defp join_association(query, association, necessity) when is_atom(association) do
    case necessity do
      :optional ->
        preload(query, ^association)

      :required ->
        from(q in query, inner_join: a in assoc(q, ^association), preload: [{^association, a}])
    end
  end

  defp join_associations(query, necessity_by_association) when is_map(necessity_by_association) do
    Enum.reduce(necessity_by_association, query, fn {association, join}, acc_query ->
      join_association(acc_query, association, join)
    end)
  end

  defp page_addresses(query, %PagingOptions{key: nil}), do: query

  defp page_addresses(query, %PagingOptions{key: {coin_balance, hash}}) do
    from(address in query,
      where:
        (address.fetched_coin_balance == ^coin_balance and address.hash > ^hash) or
          address.fetched_coin_balance < ^coin_balance
    )
  end

  defp page_tokens(query, %PagingOptions{key: nil}), do: query

  defp page_tokens(query, %PagingOptions{key: {holder_count, token_name}}) do
    from(token in query,
      where:
        (token.holder_count == ^holder_count and token.name > ^token_name) or
          token.holder_count < ^holder_count
    )
  end

  defp page_gas_usage(query, %PagingOptions{key: nil}), do: query

  defp page_gas_usage(query, %PagingOptions{key: {total_gas, _}}) do
    from(tx in query,
      where: tx.total_gas < ^total_gas
    )
  end

  defp page_blocks(query, %PagingOptions{key: nil}), do: query

  defp page_blocks(query, %PagingOptions{key: {block_number}}) do
    where(query, [block], block.number < ^block_number)
  end

  defp page_coin_balances(query, %PagingOptions{key: nil}), do: query

  defp page_coin_balances(query, %PagingOptions{key: {block_number}}) do
    where(query, [coin_balance], coin_balance.block_number < ^block_number)
  end

  defp page_internal_transaction(query, %PagingOptions{key: nil}), do: query

  defp page_internal_transaction(query, %PagingOptions{key: {block_number, transaction_index, index}}) do
    where(
      query,
      [internal_transaction],
      internal_transaction.block_number < ^block_number or
        (internal_transaction.block_number == ^block_number and
           internal_transaction.transaction_index < ^transaction_index) or
        (internal_transaction.block_number == ^block_number and
           internal_transaction.transaction_index == ^transaction_index and internal_transaction.index < ^index)
    )
  end

  defp page_internal_transaction(query, %PagingOptions{key: {index}}) do
    where(query, [internal_transaction], internal_transaction.index > ^index)
  end

  defp page_logs(query, %PagingOptions{key: nil}), do: query

  defp page_logs(query, %PagingOptions{key: {index}}) do
    where(query, [log], log.index > ^index)
  end

  defp page_pending_transaction(query, %PagingOptions{key: nil}), do: query

  defp page_pending_transaction(query, %PagingOptions{key: {inserted_at, hash}}) do
    where(
      query,
      [transaction],
      transaction.inserted_at < ^inserted_at or (transaction.inserted_at == ^inserted_at and transaction.hash < ^hash)
    )
  end

  defp page_transaction(query, %PagingOptions{key: nil}), do: query

  defp page_transaction(query, %PagingOptions{is_pending_tx: true} = options),
    do: page_pending_transaction(query, options)

  defp page_transaction(query, %PagingOptions{key: {block_number, index}, is_index_in_asc_order: true}) do
    where(
      query,
      [transaction],
      transaction.block_number < ^block_number or
        (transaction.block_number == ^block_number and transaction.index > ^index)
    )
  end

  defp page_transaction(query, %PagingOptions{key: {block_number, index}}) do
    where(
      query,
      [transaction],
      transaction.block_number < ^block_number or
        (transaction.block_number == ^block_number and transaction.index < ^index)
    )
  end

  defp page_transaction(query, %PagingOptions{key: {index}}) do
    where(query, [transaction], transaction.index < ^index)
  end

  defp page_search_results(query, %PagingOptions{key: nil}), do: query

  # credo:disable-for-next-line
  defp page_search_results(query, %PagingOptions{
         key: {_address_hash, _tx_hash, _block_hash, holder_count, name, inserted_at, item_type}
       }) do
    where(
      query,
      [item],
      (item.holder_count < ^holder_count and item.type == ^item_type) or
        (item.holder_count == ^holder_count and item.name > ^name and item.type == ^item_type) or
        (item.holder_count == ^holder_count and item.name == ^name and item.inserted_at < ^inserted_at and
           item.type == ^item_type) or
        item.type != ^item_type
    )
  end

  def page_token_balances(query, %PagingOptions{key: nil}), do: query

  def page_token_balances(query, %PagingOptions{key: {value, address_hash}}) do
    where(
      query,
      [tb],
      tb.value < ^value or (tb.value == ^value and tb.address_hash < ^address_hash)
    )
  end

  def page_current_token_balances(query, %PagingOptions{key: nil}), do: query

  def page_current_token_balances(query, paging_options: %PagingOptions{key: nil}), do: query

  def page_current_token_balances(query, paging_options: %PagingOptions{key: {name, type, value}}) do
    where(
      query,
      [ctb, bt, t],
      ctb.value < ^value or (ctb.value == ^value and t.type < ^type) or
        (ctb.value == ^value and t.type == ^type and t.name < ^name)
    )
  end

  @doc """
  Ensures the following conditions are true:

    * excludes internal transactions of type call with no siblings in the
      transaction
    * includes internal transactions of type create, reward, or selfdestruct
      even when they are alone in the parent transaction

  """
  @spec where_transaction_has_multiple_internal_transactions(Ecto.Query.t()) :: Ecto.Query.t()
  def where_transaction_has_multiple_internal_transactions(query) do
    where(
      query,
      [internal_transaction, transaction],
      internal_transaction.type != ^:call or
        fragment(
          """
          EXISTS (SELECT sibling.*
          FROM internal_transactions AS sibling
          WHERE sibling.transaction_hash = ? AND sibling.index != ?
          )
          """,
          transaction.hash,
          internal_transaction.index
        )
    )
  end

  @doc """
  The current total number of coins minted minus verifiably burned coins.
  """
  @spec total_supply :: non_neg_integer() | nil
  def total_supply do
    supply_module().total() || 0
  end

  @doc """
  The current number coins in the market for trading.
  """
  @spec circulating_supply :: non_neg_integer() | nil
  def circulating_supply do
    supply_module().circulating()
  end

  defp supply_module do
    Application.get_env(:explorer, :supply, Explorer.Chain.Supply.ExchangeRate)
  end

  @doc """
  Calls supply_for_days from the configured supply_module
  """
  def supply_for_days, do: supply_module().supply_for_days(MarketHistoryCache.recent_days_count())

  @doc """
  Streams a lists token contract addresses that haven't been cataloged.
  """
  @spec stream_uncataloged_token_contract_address_hashes(
          initial :: accumulator,
          reducer :: (entry :: Hash.Address.t(), accumulator -> accumulator)
        ) :: {:ok, accumulator}
        when accumulator: term()
  def stream_uncataloged_token_contract_address_hashes(initial, reducer) when is_function(reducer, 2) do
    query =
      from(
        token in Token,
        where: token.cataloged == false,
        select: token.contract_address_hash
      )

    Repo.stream_reduce(query, initial, reducer)
  end

  @spec stream_unfetched_token_instances(
          initial :: accumulator,
          reducer :: (entry :: map(), accumulator -> accumulator)
        ) :: {:ok, accumulator}
        when accumulator: term()
  def stream_unfetched_token_instances(initial, reducer) when is_function(reducer, 2) do
    nft_tokens =
      from(
        token in Token,
        where: token.type == ^"ERC-721" or token.type == ^"ERC-1155",
        select: token.contract_address_hash
      )

    query =
      from(
        token_transfer in TokenTransfer,
        inner_join: token in subquery(nft_tokens),
        on: token.contract_address_hash == token_transfer.token_contract_address_hash,
        left_join: instance in Instance,
        on:
          token_transfer.token_id == instance.token_id and
            token_transfer.token_contract_address_hash == instance.token_contract_address_hash,
        where: is_nil(instance.token_id) and not is_nil(token_transfer.token_id),
        select: %{contract_address_hash: token_transfer.token_contract_address_hash, token_id: token_transfer.token_id}
      )

    distinct_query =
      from(
        q in subquery(query),
        distinct: [q.contract_address_hash, q.token_id]
      )

    Repo.stream_reduce(distinct_query, initial, reducer)
  end

  @doc """
  Streams a list of token contract addresses that have been cataloged.
  """
  @spec stream_cataloged_token_contract_address_hashes(
          initial :: accumulator,
          reducer :: (entry :: Hash.Address.t(), accumulator -> accumulator)
        ) :: {:ok, accumulator}
        when accumulator: term()
  def stream_cataloged_token_contract_address_hashes(initial, reducer, some_time_ago_updated \\ 2880)
      when is_function(reducer, 2) do
    some_time_ago_updated
    |> Token.cataloged_tokens()
    |> order_by(asc: :updated_at)
    |> Repo.stream_reduce(initial, reducer)
  end

  @doc """
  Returns a list of block numbers token transfer `t:Log.t/0`s that don't have an
  associated `t:TokenTransfer.t/0` record.
  """
  def uncataloged_token_transfer_block_numbers do
    query =
      from(l in Log,
        as: :log,
        where: l.first_topic == unquote(TokenTransfer.constant()),
        where:
          not exists(
            from(tf in TokenTransfer,
              where: tf.transaction_hash == parent_as(:log).transaction_hash,
              where: tf.log_index == parent_as(:log).index
            )
          ),
        select: l.block_number,
        distinct: l.block_number
      )

    Repo.stream_reduce(query, [], &[&1 | &2])
  end

  @doc """
  Returns a list of token addresses `t:Address.t/0`s that don't have an
  bridged property revealed.
  """
  def unprocessed_token_addresses_to_reveal_bridged_tokens do
    query =
      from(t in Token,
        where: is_nil(t.bridged),
        select: t.contract_address_hash
      )

    Repo.stream_reduce(query, [], &[&1 | &2])
  end

  @doc """
  Processes AMB tokens from mediators addresses provided
  """
  def process_amb_tokens do
    amb_bridge_mediators_var = Application.get_env(:block_scout_web, :amb_bridge_mediators)
    amb_bridge_mediators = (amb_bridge_mediators_var && String.split(amb_bridge_mediators_var, ",")) || []

    json_rpc_named_arguments = Application.get_env(:explorer, :json_rpc_named_arguments)

    foreign_json_rpc = Application.get_env(:block_scout_web, :foreign_json_rpc)

    eth_call_foreign_json_rpc_named_arguments =
      compose_foreign_json_rpc_named_arguments(json_rpc_named_arguments, foreign_json_rpc)

    amb_bridge_mediators
    |> Enum.each(fn amb_bridge_mediator_hash ->
      with {:ok, bridge_contract_hash_resp} <-
             get_bridge_contract_hash(amb_bridge_mediator_hash, json_rpc_named_arguments),
           bridge_contract_hash <- decode_contract_address_hash_response(bridge_contract_hash_resp),
           {:ok, destination_chain_id_resp} <- get_destination_chain_id(bridge_contract_hash, json_rpc_named_arguments),
           foreign_chain_id <- decode_contract_integer_response(destination_chain_id_resp),
           {:ok, home_token_contract_hash_resp} <-
             get_erc677_token_hash(amb_bridge_mediator_hash, json_rpc_named_arguments),
           home_token_contract_hash_string <- decode_contract_address_hash_response(home_token_contract_hash_resp),
           {:ok, home_token_contract_hash} <- Chain.string_to_address_hash(home_token_contract_hash_string),
           {:ok, foreign_mediator_contract_hash_resp} <-
             get_foreign_mediator_contract_hash(amb_bridge_mediator_hash, json_rpc_named_arguments),
           foreign_mediator_contract_hash <- decode_contract_address_hash_response(foreign_mediator_contract_hash_resp),
           {:ok, foreign_token_contract_hash_resp} <-
             get_erc677_token_hash(foreign_mediator_contract_hash, eth_call_foreign_json_rpc_named_arguments),
           foreign_token_contract_hash_string <-
             decode_contract_address_hash_response(foreign_token_contract_hash_resp),
           {:ok, foreign_token_contract_hash} <- Chain.string_to_address_hash(foreign_token_contract_hash_string) do
        insert_bridged_token_metadata(home_token_contract_hash, %{
          foreign_chain_id: foreign_chain_id,
          foreign_token_address_hash: foreign_token_contract_hash,
          custom_metadata: nil,
          custom_cap: nil,
          lp_token: nil,
          type: "amb"
        })

        set_token_bridged_status(home_token_contract_hash, true)
      else
        result ->
          Logger.debug([
            "failed to fetch metadata for token bridged with AMB mediator #{amb_bridge_mediator_hash}",
            inspect(result)
          ])
      end
    end)

    :ok
  end

  @doc """
  Fetches bridged tokens metadata from OmniBridge.
  """
  def fetch_omni_bridged_tokens_metadata(token_addresses) do
    Enum.each(token_addresses, fn token_address_hash ->
      created_from_int_tx_success_query =
        from(
          it in InternalTransaction,
          inner_join: t in assoc(it, :transaction),
          where: it.created_contract_address_hash == ^token_address_hash,
          where: t.status == ^1
        )

      created_from_int_tx_success =
        created_from_int_tx_success_query
        |> Repo.one()

      created_from_tx_query =
        from(
          t in Transaction,
          where: t.created_contract_address_hash == ^token_address_hash
        )

      created_from_tx =
        created_from_tx_query
        |> Repo.all()
        |> Enum.count() > 0

      created_from_int_tx_query =
        from(
          it in InternalTransaction,
          where: it.created_contract_address_hash == ^token_address_hash
        )

      created_from_int_tx =
        created_from_int_tx_query
        |> Repo.all()
        |> Enum.count() > 0

      cond do
        created_from_tx ->
          set_token_bridged_status(token_address_hash, false)

        created_from_int_tx && !created_from_int_tx_success ->
          set_token_bridged_status(token_address_hash, false)

        created_from_int_tx && created_from_int_tx_success ->
          proceed_with_set_omni_status(token_address_hash, created_from_int_tx_success)

        true ->
          :ok
      end
    end)

    :ok
  end

  defp proceed_with_set_omni_status(token_address_hash, created_from_int_tx_success) do
    {:ok, eth_omni_status} =
      extract_omni_bridged_token_metadata_wrapper(
        token_address_hash,
        created_from_int_tx_success,
        :eth_omni_bridge_mediator
      )

    {:ok, bsc_omni_status} =
      if eth_omni_status do
        {:ok, false}
      else
        extract_omni_bridged_token_metadata_wrapper(
          token_address_hash,
          created_from_int_tx_success,
          :bsc_omni_bridge_mediator
        )
      end

    if !eth_omni_status && !bsc_omni_status do
      set_token_bridged_status(token_address_hash, false)
    end
  end

  defp extract_omni_bridged_token_metadata_wrapper(token_address_hash, created_from_int_tx_success, mediator) do
    omni_bridge_mediator = Application.get_env(:block_scout_web, mediator)
    %{transaction_hash: transaction_hash} = created_from_int_tx_success

    if omni_bridge_mediator && omni_bridge_mediator !== "" do
      {:ok, omni_bridge_mediator_hash} = Chain.string_to_address_hash(omni_bridge_mediator)

      created_by_amb_mediator_query =
        from(
          it in InternalTransaction,
          where: it.transaction_hash == ^transaction_hash,
          where: it.to_address_hash == ^omni_bridge_mediator_hash
        )

      created_by_amb_mediator =
        created_by_amb_mediator_query
        |> Repo.all()

      if Enum.count(created_by_amb_mediator) > 0 do
        extract_omni_bridged_token_metadata(
          token_address_hash,
          omni_bridge_mediator,
          omni_bridge_mediator_hash
        )

        {:ok, true}
      else
        {:ok, false}
      end
    else
      {:ok, false}
    end
  end

  defp extract_omni_bridged_token_metadata(token_address_hash, omni_bridge_mediator, omni_bridge_mediator_hash) do
    json_rpc_named_arguments = Application.get_env(:explorer, :json_rpc_named_arguments)

    with {:ok, _} <-
           get_token_interfaces_version_signature(token_address_hash, json_rpc_named_arguments),
         {:ok, foreign_token_address_abi_encoded} <-
           get_foreign_token_address(omni_bridge_mediator, token_address_hash, json_rpc_named_arguments),
         {:ok, bridge_contract_hash_resp} <-
           get_bridge_contract_hash(omni_bridge_mediator_hash, json_rpc_named_arguments) do
      foreign_token_address_hash_string = decode_contract_address_hash_response(foreign_token_address_abi_encoded)
      {:ok, foreign_token_address_hash} = Chain.string_to_address_hash(foreign_token_address_hash_string)

      multi_token_bridge_hash_string = decode_contract_address_hash_response(bridge_contract_hash_resp)

      {:ok, foreign_chain_id_abi_encoded} =
        get_destination_chain_id(multi_token_bridge_hash_string, json_rpc_named_arguments)

      foreign_chain_id = decode_contract_integer_response(foreign_chain_id_abi_encoded)

      foreign_json_rpc = Application.get_env(:block_scout_web, :foreign_json_rpc)

      custom_metadata =
        get_bridged_token_custom_metadata(foreign_token_address_hash, json_rpc_named_arguments, foreign_json_rpc)

      insert_bridged_token_metadata(token_address_hash, %{
        foreign_chain_id: foreign_chain_id,
        foreign_token_address_hash: foreign_token_address_hash,
        custom_metadata: custom_metadata,
        custom_cap: nil,
        lp_token: nil,
        type: "omni"
      })

      set_token_bridged_status(token_address_hash, true)
    end
  end

  defp get_bridge_contract_hash(mediator_hash, json_rpc_named_arguments) do
    # keccak 256 from bridgeContract()
    bridge_contract_signature = "0xcd596583"

    perform_eth_call_request(bridge_contract_signature, mediator_hash, json_rpc_named_arguments)
  end

  defp get_erc677_token_hash(mediator_hash, json_rpc_named_arguments) do
    # keccak 256 from erc677token()
    erc677_token_signature = "0x18d8f9c9"

    perform_eth_call_request(erc677_token_signature, mediator_hash, json_rpc_named_arguments)
  end

  defp get_foreign_mediator_contract_hash(mediator_hash, json_rpc_named_arguments) do
    # keccak 256 from mediatorContractOnOtherSide()
    mediator_contract_on_other_side_signature = "0x871c0760"

    perform_eth_call_request(mediator_contract_on_other_side_signature, mediator_hash, json_rpc_named_arguments)
  end

  defp get_destination_chain_id(bridge_contract_hash, json_rpc_named_arguments) do
    # keccak 256 from destinationChainId()
    destination_chain_id_signature = "0xb0750611"

    perform_eth_call_request(destination_chain_id_signature, bridge_contract_hash, json_rpc_named_arguments)
  end

  defp get_token_interfaces_version_signature(token_address_hash, json_rpc_named_arguments) do
    # keccak 256 from getTokenInterfacesVersion()
    get_token_interfaces_version_signature = "0x859ba28c"

    perform_eth_call_request(get_token_interfaces_version_signature, token_address_hash, json_rpc_named_arguments)
  end

  defp get_foreign_token_address(omni_bridge_mediator, token_address_hash, json_rpc_named_arguments) do
    # keccak 256 from foreignTokenAddress(address)
    foreign_token_address_signature = "0x47ac7d6a"

    token_address_hash_abi_encoded =
      [token_address_hash.bytes]
      |> TypeEncoder.encode([:address])
      |> Base.encode16()

    foreign_token_address_method = foreign_token_address_signature <> token_address_hash_abi_encoded

    perform_eth_call_request(foreign_token_address_method, omni_bridge_mediator, json_rpc_named_arguments)
  end

  defp perform_eth_call_request(method, destination, json_rpc_named_arguments)
       when not is_nil(json_rpc_named_arguments) do
    method
    |> Contract.eth_call_request(destination, 1, nil, nil)
    |> json_rpc(json_rpc_named_arguments)
  end

  defp perform_eth_call_request(_method, _destination, json_rpc_named_arguments)
       when is_nil(json_rpc_named_arguments) do
    :error
  end

  def decode_contract_address_hash_response(resp) do
    case resp do
      "0x000000000000000000000000" <> address ->
        "0x" <> address

      _ ->
        nil
    end
  end

  def decode_contract_integer_response(resp) do
    case resp do
      "0x" <> integer_encoded ->
        {integer_value, _} = Integer.parse(integer_encoded, 16)
        integer_value

      _ ->
        nil
    end
  end

  defp set_token_bridged_status(token_address_hash, status) do
    case Repo.get(Token, token_address_hash) do
      %Explorer.Chain.Token{bridged: bridged} = target_token ->
        if !bridged do
          token = Changeset.change(target_token, bridged: status)

          Repo.update(token)
        end

      _ ->
        :ok
    end
  end

  defp insert_bridged_token_metadata(token_address_hash, %{
         foreign_chain_id: foreign_chain_id,
         foreign_token_address_hash: foreign_token_address_hash,
         custom_metadata: custom_metadata,
         custom_cap: custom_cap,
         lp_token: lp_token,
         type: type
       }) do
    target_token = Repo.get(Token, token_address_hash)

    if target_token do
      {:ok, _} =
        Repo.insert(
          %BridgedToken{
            home_token_contract_address_hash: token_address_hash,
            foreign_chain_id: foreign_chain_id,
            foreign_token_contract_address_hash: foreign_token_address_hash,
            custom_metadata: custom_metadata,
            custom_cap: custom_cap,
            lp_token: lp_token,
            type: type
          },
          on_conflict: :nothing
        )
    end
  end

  # Fetches custom metadata for bridged tokens from the node.
  # Currently, gets Balancer token composite tokens with their weights
  # from foreign chain 
  defp get_bridged_token_custom_metadata(foreign_token_address_hash, json_rpc_named_arguments, foreign_json_rpc)
       when not is_nil(foreign_json_rpc) and foreign_json_rpc !== "" do
    eth_call_foreign_json_rpc_named_arguments =
      compose_foreign_json_rpc_named_arguments(json_rpc_named_arguments, foreign_json_rpc)

    balancer_custom_metadata(foreign_token_address_hash, eth_call_foreign_json_rpc_named_arguments) ||
      sushiswap_custom_metadata(foreign_token_address_hash, eth_call_foreign_json_rpc_named_arguments)
  end

  defp get_bridged_token_custom_metadata(_foreign_token_address_hash, _json_rpc_named_arguments, foreign_json_rpc)
       when is_nil(foreign_json_rpc) do
    nil
  end

  defp get_bridged_token_custom_metadata(_foreign_token_address_hash, _json_rpc_named_arguments, foreign_json_rpc)
       when foreign_json_rpc == "" do
    nil
  end

  defp balancer_custom_metadata(foreign_token_address_hash, eth_call_foreign_json_rpc_named_arguments) do
    # keccak 256 from getCurrentTokens()
    get_current_tokens_signature = "0xcc77828d"

    case get_current_tokens_signature
         |> Contract.eth_call_request(foreign_token_address_hash, 1, nil, nil)
         |> json_rpc(eth_call_foreign_json_rpc_named_arguments) do
      {:ok, "0x"} ->
        nil

      {:ok, "0x" <> balancer_current_tokens_encoded} ->
        [balancer_current_tokens] =
          try do
            balancer_current_tokens_encoded
            |> Base.decode16!(case: :mixed)
            |> TypeDecoder.decode_raw([{:array, :address}])
          rescue
            _ -> []
          end

        bridged_token_custom_metadata =
          parse_bridged_token_custom_metadata(
            balancer_current_tokens,
            eth_call_foreign_json_rpc_named_arguments,
            foreign_token_address_hash
          )

        if is_map(bridged_token_custom_metadata) do
          tokens = Map.get(bridged_token_custom_metadata, :tokens)
          weights = Map.get(bridged_token_custom_metadata, :weights)

          if tokens == "" do
            nil
          else
            if weights !== "", do: "#{tokens} #{weights}", else: tokens
          end
        else
          nil
        end

      _ ->
        nil
    end
  end

  defp sushiswap_custom_metadata(foreign_token_address_hash, eth_call_foreign_json_rpc_named_arguments) do
    # keccak 256 from token0()
    token0_signature = "0x0dfe1681"

    # keccak 256 from token1()
    token1_signature = "0xd21220a7"

    # keccak 256 from name()
    name_signature = "0x06fdde03"

    # keccak 256 from symbol()
    symbol_signature = "0x95d89b41"

    with {:ok, "0x" <> token0_encoded} <-
           token0_signature
           |> Contract.eth_call_request(foreign_token_address_hash, 1, nil, nil)
           |> json_rpc(eth_call_foreign_json_rpc_named_arguments),
         {:ok, "0x" <> token1_encoded} <-
           token1_signature
           |> Contract.eth_call_request(foreign_token_address_hash, 2, nil, nil)
           |> json_rpc(eth_call_foreign_json_rpc_named_arguments) do
      token0_hash = parse_contract_response(token0_encoded, :address)
      token1_hash = parse_contract_response(token1_encoded, :address)

      if token0_hash && token1_hash do
        token0_hash_str = "0x" <> Base.encode16(token0_hash, case: :lower)
        token1_hash_str = "0x" <> Base.encode16(token1_hash, case: :lower)

        with {:ok, "0x" <> token0_name_encoded} <-
               name_signature
               |> Contract.eth_call_request(token0_hash_str, 1, nil, nil)
               |> json_rpc(eth_call_foreign_json_rpc_named_arguments),
             {:ok, "0x" <> token1_name_encoded} <-
               name_signature
               |> Contract.eth_call_request(token1_hash_str, 2, nil, nil)
               |> json_rpc(eth_call_foreign_json_rpc_named_arguments),
             {:ok, "0x" <> token0_symbol_encoded} <-
               symbol_signature
               |> Contract.eth_call_request(token0_hash_str, 1, nil, nil)
               |> json_rpc(eth_call_foreign_json_rpc_named_arguments),
             {:ok, "0x" <> token1_symbol_encoded} <-
               symbol_signature
               |> Contract.eth_call_request(token1_hash_str, 2, nil, nil)
               |> json_rpc(eth_call_foreign_json_rpc_named_arguments) do
          token0_name = parse_contract_response(token0_name_encoded, :string, {:bytes, 32})
          token1_name = parse_contract_response(token1_name_encoded, :string, {:bytes, 32})
          token0_symbol = parse_contract_response(token0_symbol_encoded, :string, {:bytes, 32})
          token1_symbol = parse_contract_response(token1_symbol_encoded, :string, {:bytes, 32})

          "#{token0_name}/#{token1_name} (#{token0_symbol}/#{token1_symbol})"
        else
          _ ->
            nil
        end
      else
        nil
      end
    else
      _ ->
        nil
    end
  end

  def calc_lp_tokens_total_liqudity do
    json_rpc_named_arguments = Application.get_env(:explorer, :json_rpc_named_arguments)
    foreign_json_rpc = Application.get_env(:block_scout_web, :foreign_json_rpc)
    bridged_mainnet_tokens_list = BridgedToken.get_unprocessed_mainnet_lp_tokens_list()

    Enum.each(bridged_mainnet_tokens_list, fn bridged_token ->
      case calc_sushiswap_lp_tokens_cap(
             bridged_token.home_token_contract_address_hash,
             bridged_token.foreign_token_contract_address_hash,
             json_rpc_named_arguments,
             foreign_json_rpc
           ) do
        {:ok, new_custom_cap} ->
          bridged_token
          |> Changeset.change(%{custom_cap: new_custom_cap, lp_token: true})
          |> Repo.update()

        {:error, :not_lp_token} ->
          bridged_token
          |> Changeset.change(%{lp_token: false})
          |> Repo.update()
      end
    end)

    Logger.debug(fn -> "Total liqudity fetched for LP tokens" end)
  end

  defp calc_sushiswap_lp_tokens_cap(
         home_token_contract_address_hash,
         foreign_token_address_hash,
         json_rpc_named_arguments,
         foreign_json_rpc
       ) do
    eth_call_foreign_json_rpc_named_arguments =
      compose_foreign_json_rpc_named_arguments(json_rpc_named_arguments, foreign_json_rpc)

    # keccak 256 from getReserves()
    get_reserves_signature = "0x0902f1ac"

    # keccak 256 from token0()
    token0_signature = "0x0dfe1681"

    # keccak 256 from token1()
    token1_signature = "0xd21220a7"

    # keccak 256 from totalSupply()
    total_supply_signature = "0x18160ddd"

    with {:ok, "0x" <> get_reserves_encoded} <-
           get_reserves_signature
           |> Contract.eth_call_request(foreign_token_address_hash, 1, nil, nil)
           |> json_rpc(eth_call_foreign_json_rpc_named_arguments),
         {:ok, "0x" <> home_token_total_supply_encoded} <-
           total_supply_signature
           |> Contract.eth_call_request(home_token_contract_address_hash, 1, nil, nil)
           |> json_rpc(json_rpc_named_arguments),
         [reserve0, reserve1, _] <-
           parse_contract_response(get_reserves_encoded, [{:uint, 112}, {:uint, 112}, {:uint, 32}]),
         {:ok, token0_cap_usd} <-
           get_lp_token_cap(
             home_token_total_supply_encoded,
             token0_signature,
             reserve0,
             foreign_token_address_hash,
             eth_call_foreign_json_rpc_named_arguments
           ),
         {:ok, token1_cap_usd} <-
           get_lp_token_cap(
             home_token_total_supply_encoded,
             token1_signature,
             reserve1,
             foreign_token_address_hash,
             eth_call_foreign_json_rpc_named_arguments
           ) do
      total_lp_cap = Decimal.add(token0_cap_usd, token1_cap_usd)
      {:ok, total_lp_cap}
    else
      _ ->
        {:error, :not_lp_token}
    end
  end

  defp get_lp_token_cap(
         home_token_total_supply_encoded,
         token_signature,
         reserve,
         foreign_token_address_hash,
         eth_call_foreign_json_rpc_named_arguments
       ) do
    # keccak 256 from decimals()
    decimals_signature = "0x313ce567"

    # keccak 256 from totalSupply()
    total_supply_signature = "0x18160ddd"

    home_token_total_supply =
      home_token_total_supply_encoded
      |> parse_contract_response({:uint, 256})
      |> Decimal.new()

    with {:ok, "0x" <> token_encoded} <-
           token_signature
           |> Contract.eth_call_request(foreign_token_address_hash, 1, nil, nil)
           |> json_rpc(eth_call_foreign_json_rpc_named_arguments) do
      token_hash = parse_contract_response(token_encoded, :address)

      if token_hash do
        token_hash_str = "0x" <> Base.encode16(token_hash, case: :lower)

        with {:ok, "0x" <> token_decimals_encoded} <-
               decimals_signature
               |> Contract.eth_call_request(token_hash_str, 1, nil, nil)
               |> json_rpc(eth_call_foreign_json_rpc_named_arguments),
             {:ok, "0x" <> foreign_token_total_supply_encoded} <-
               total_supply_signature
               |> Contract.eth_call_request(foreign_token_address_hash, 1, nil, nil)
               |> json_rpc(eth_call_foreign_json_rpc_named_arguments) do
          token_decimals = parse_contract_response(token_decimals_encoded, {:uint, 256})

          foreign_token_total_supply =
            foreign_token_total_supply_encoded
            |> parse_contract_response({:uint, 256})
            |> Decimal.new()

          token_decimals_divider =
            10
            |> :math.pow(token_decimals)
            |> Decimal.from_float()

          token_cap =
            reserve
            |> Decimal.div(foreign_token_total_supply)
            |> Decimal.mult(home_token_total_supply)
            |> Decimal.div(token_decimals_divider)

          token_price = TokenExchangeRate.fetch_token_exchange_rate_by_address(token_hash_str)

          token_cap_usd =
            if token_price do
              token_price
              |> Decimal.mult(token_cap)
            else
              0
            end

          {:ok, token_cap_usd}
        end
      end
    end
  end

  defp parse_contract_response(abi_encoded_value, types) when is_list(types) do
    values =
      try do
        abi_encoded_value
        |> Base.decode16!(case: :mixed)
        |> TypeDecoder.decode_raw(types)
      rescue
        _ -> [nil]
      end

    values
  end

  defp parse_contract_response(abi_encoded_value, type, emergency_type \\ nil) do
    [value] =
      try do
        [res] = decode_contract_response(abi_encoded_value, type)

        [convert_binary_to_string(res, type)]
      rescue
        _ ->
          if emergency_type do
            try do
              [res] = decode_contract_response(abi_encoded_value, emergency_type)

              [convert_binary_to_string(res, emergency_type)]
            rescue
              _ ->
                [nil]
            end
          else
            [nil]
          end
      end

    value
  end

  defp decode_contract_response(abi_encoded_value, type) do
    abi_encoded_value
    |> Base.decode16!(case: :mixed)
    |> TypeDecoder.decode_raw([type])
  end

  defp convert_binary_to_string(binary, type) do
    case type do
      {:bytes, _} ->
        ContractState.binary_to_string(binary)

      _ ->
        binary
    end
  end

  defp compose_foreign_json_rpc_named_arguments(json_rpc_named_arguments, foreign_json_rpc)
       when foreign_json_rpc != "" do
    {_, eth_call_foreign_json_rpc_named_arguments} =
      Keyword.get_and_update(json_rpc_named_arguments, :transport_options, fn transport_options ->
        {_, updated_transport_options} =
          update_transport_options_set_foreign_json_rpc(transport_options, foreign_json_rpc)

        {transport_options, updated_transport_options}
      end)

    eth_call_foreign_json_rpc_named_arguments
  end

  defp compose_foreign_json_rpc_named_arguments(_json_rpc_named_arguments, foreign_json_rpc)
       when foreign_json_rpc == "" do
    nil
  end

  defp compose_foreign_json_rpc_named_arguments(json_rpc_named_arguments, _foreign_json_rpc)
       when is_nil(json_rpc_named_arguments) do
    nil
  end

  defp update_transport_options_set_foreign_json_rpc(transport_options, foreign_json_rpc) do
    Keyword.get_and_update(transport_options, :method_to_url, fn method_to_url ->
      {_, updated_method_to_url} =
        Keyword.get_and_update(method_to_url, :eth_call, fn eth_call ->
          {eth_call, foreign_json_rpc}
        end)

      {method_to_url, updated_method_to_url}
    end)
  end

  defp parse_bridged_token_custom_metadata(
         balancer_current_tokens,
         eth_call_foreign_json_rpc_named_arguments,
         foreign_token_address_hash
       ) do
    balancer_current_tokens
    |> Enum.reduce(%{:tokens => "", :weights => ""}, fn balancer_token_bytes, balancer_tokens_weights ->
      balancer_token_hash_without_0x =
        balancer_token_bytes
        |> Base.encode16(case: :lower)

      balancer_token_hash = "0x" <> balancer_token_hash_without_0x

      # 95d89b41 = keccak256(symbol())
      symbol_signature = "0x95d89b41"

      case symbol_signature
           |> Contract.eth_call_request(balancer_token_hash, 1, nil, nil)
           |> json_rpc(eth_call_foreign_json_rpc_named_arguments) do
        {:ok, "0x" <> symbol_encoded} ->
          [symbol] =
            symbol_encoded
            |> Base.decode16!(case: :mixed)
            |> TypeDecoder.decode_raw([:string])

          # f1b8a9b7 = keccak256(getNormalizedWeight(address))
          get_normalized_weight_signature = "0xf1b8a9b7"

          get_normalized_weight_arg_abi_encoded =
            [balancer_token_bytes]
            |> TypeEncoder.encode([:address])
            |> Base.encode16(case: :lower)

          get_normalized_weight_abi_encoded = get_normalized_weight_signature <> get_normalized_weight_arg_abi_encoded

          get_normalized_weight_resp =
            get_normalized_weight_abi_encoded
            |> Contract.eth_call_request(foreign_token_address_hash, 1, nil, nil)
            |> json_rpc(eth_call_foreign_json_rpc_named_arguments)

          parse_balancer_weights(get_normalized_weight_resp, balancer_tokens_weights, symbol)

        _ ->
          nil
      end
    end)
  end

  defp parse_balancer_weights(get_normalized_weight_resp, balancer_tokens_weights, symbol) do
    case get_normalized_weight_resp do
      {:ok, "0x" <> normalized_weight_encoded} ->
        [normalized_weight] =
          try do
            normalized_weight_encoded
            |> Base.decode16!(case: :mixed)
            |> TypeDecoder.decode_raw([{:uint, 256}])
          rescue
            _ ->
              []
          end

        normalized_weight_to_100_perc = calc_normalized_weight_to_100_perc(normalized_weight)

        normalized_weight_in_perc =
          normalized_weight_to_100_perc
          |> div(1_000_000_000_000_000_000)

        current_tokens = Map.get(balancer_tokens_weights, :tokens)
        current_weights = Map.get(balancer_tokens_weights, :weights)

        tokens_value = combine_tokens_value(current_tokens, symbol)
        weights_value = combine_weights_value(current_weights, normalized_weight_in_perc)

        %{:tokens => tokens_value, :weights => weights_value}

      _ ->
        nil
    end
  end

  defp calc_normalized_weight_to_100_perc(normalized_weight) do
    if normalized_weight, do: 100 * normalized_weight, else: 0
  end

  defp combine_tokens_value(current_tokens, symbol) do
    if current_tokens == "", do: symbol, else: current_tokens <> "/" <> symbol
  end

  defp combine_weights_value(current_weights, normalized_weight_in_perc) do
    if current_weights == "",
      do: "#{normalized_weight_in_perc}",
      else: current_weights <> "/" <> "#{normalized_weight_in_perc}"
  end

  @doc """
  Fetches a `t:Token.t/0` by an address hash.

  ## Options

      * `:necessity_by_association` - use to load `t:association/0` as `:required` or `:optional`.  If an association is
      `:required`, and the `t:Token.t/0` has no associated record for that association,
      then the `t:Token.t/0` will not be included in the list.
  """
  @spec token_from_address_hash(Hash.Address.t(), [necessity_by_association_option]) ::
          {:ok, Token.t()} | {:error, :not_found}
  def token_from_address_hash(
        %Hash{byte_count: unquote(Hash.Address.byte_count())} = hash,
        options \\ []
      ) do
    necessity_by_association = Keyword.get(options, :necessity_by_association, %{})

    query =
      from(
        t in Token,
        left_join: bt in BridgedToken,
        on: t.contract_address_hash == bt.home_token_contract_address_hash,
        where: t.contract_address_hash == ^hash,
        select: [t, bt]
      )

    query
    |> join_associations(necessity_by_association)
    |> preload(:contract_address)
    |> Repo.one()
    |> case do
      nil ->
        {:error, :not_found}

      [%Token{} = token, %BridgedToken{} = bridged_token] ->
        foreign_token_contract_address_hash = Map.get(bridged_token, :foreign_token_contract_address_hash)
        foreign_chain_id = Map.get(bridged_token, :foreign_chain_id)
        custom_metadata = Map.get(bridged_token, :custom_metadata)
        custom_cap = Map.get(bridged_token, :custom_cap)

        extended_token =
          token
          |> Map.put(:foreign_token_contract_address_hash, foreign_token_contract_address_hash)
          |> Map.put(:foreign_chain_id, foreign_chain_id)
          |> Map.put(:custom_metadata, custom_metadata)
          |> Map.put(:custom_cap, custom_cap)

        {:ok, extended_token}

      [%Token{} = token, nil] ->
        {:ok, token}
    end
  end

  @spec fetch_token_transfers_from_token_hash(Hash.t(), [paging_options]) :: []
  def fetch_token_transfers_from_token_hash(token_address_hash, options \\ []) do
    TokenTransfer.fetch_token_transfers_from_token_hash(token_address_hash, options)
  end

  @spec fetch_token_transfers_from_token_hash_and_token_id(Hash.t(), binary(), [paging_options]) :: []
  def fetch_token_transfers_from_token_hash_and_token_id(token_address_hash, token_id, options \\ []) do
    TokenTransfer.fetch_token_transfers_from_token_hash_and_token_id(token_address_hash, token_id, options)
  end

  @spec count_token_transfers_from_token_hash(Hash.t()) :: non_neg_integer()
  def count_token_transfers_from_token_hash(token_address_hash) do
    TokenTransfer.count_token_transfers_from_token_hash(token_address_hash)
  end

  @spec count_token_transfers_from_token_hash_and_token_id(Hash.t(), binary()) :: non_neg_integer()
  def count_token_transfers_from_token_hash_and_token_id(token_address_hash, token_id) do
    TokenTransfer.count_token_transfers_from_token_hash_and_token_id(token_address_hash, token_id)
  end

  @spec transaction_has_token_transfers?(Hash.t()) :: boolean()
  def transaction_has_token_transfers?(transaction_hash) do
    query = from(tt in TokenTransfer, where: tt.transaction_hash == ^transaction_hash)

    Repo.exists?(query)
  end

  @spec address_has_rewards?(Address.t()) :: boolean()
  def address_has_rewards?(address_hash) do
    query = from(r in Reward, where: r.address_hash == ^address_hash)

    Repo.exists?(query)
  end

  @spec address_tokens_with_balance(Hash.Address.t(), [any()]) :: []
  def address_tokens_with_balance(address_hash, paging_options \\ []) do
    address_hash
    |> Address.Token.list_address_tokens_with_balance(paging_options)
    |> Repo.all()
  end

  @spec find_and_update_replaced_transactions([
          %{
            required(:nonce) => non_neg_integer,
            required(:from_address_hash) => Hash.Address.t(),
            required(:hash) => Hash.t()
          }
        ]) :: {integer(), nil | [term()]}
  def find_and_update_replaced_transactions(transactions, timeout \\ :infinity) do
    query =
      transactions
      |> Enum.reduce(
        Transaction,
        fn %{hash: hash, nonce: nonce, from_address_hash: from_address_hash}, query ->
          from(t in query,
            or_where:
              t.nonce == ^nonce and t.from_address_hash == ^from_address_hash and t.hash != ^hash and
                not is_nil(t.block_number)
          )
        end
      )
      # Enforce Transaction ShareLocks order (see docs: sharelocks.md)
      |> order_by(asc: :hash)
      |> lock("FOR UPDATE")

    hashes = Enum.map(transactions, & &1.hash)

    transactions_to_update =
      from(pending in Transaction,
        join: duplicate in subquery(query),
        on: duplicate.nonce == pending.nonce,
        on: duplicate.from_address_hash == pending.from_address_hash,
        where: pending.hash in ^hashes and is_nil(pending.block_hash)
      )

    Repo.update_all(transactions_to_update, [set: [error: "dropped/replaced", status: :error]], timeout: timeout)
  end

  @spec update_replaced_transactions([
          %{
            required(:nonce) => non_neg_integer,
            required(:from_address_hash) => Hash.Address.t(),
            required(:block_hash) => Hash.Full.t()
          }
        ]) :: {integer(), nil | [term()]}
  def update_replaced_transactions(transactions, timeout \\ :infinity) do
    filters =
      transactions
      |> Enum.filter(fn transaction ->
        transaction.block_hash && transaction.nonce && transaction.from_address_hash
      end)
      |> Enum.map(fn transaction ->
        {transaction.nonce, transaction.from_address_hash}
      end)
      |> Enum.uniq()

    if Enum.empty?(filters) do
      {:ok, []}
    else
      query =
        filters
        |> Enum.reduce(Transaction, fn {nonce, from_address}, query ->
          from(t in query,
            or_where: t.nonce == ^nonce and t.from_address_hash == ^from_address and is_nil(t.block_hash)
          )
        end)
        # Enforce Transaction ShareLocks order (see docs: sharelocks.md)
        |> order_by(asc: :hash)
        |> lock("FOR UPDATE")

      Repo.update_all(
        from(t in Transaction, join: s in subquery(query), on: t.hash == s.hash),
        [set: [error: "dropped/replaced", status: :error]],
        timeout: timeout
      )
    end
  end

  @spec upsert_token_instance(map()) :: {:ok, Instance.t()} | {:error, Ecto.Changeset.t()}
  def upsert_token_instance(params) do
    changeset = Instance.changeset(%Instance{}, params)

    Repo.insert(changeset,
      on_conflict: :replace_all,
      conflict_target: [:token_id, :token_contract_address_hash]
    )
  end

  @doc """
  Update a new `t:Token.t/0` record.

  As part of updating token, an additional record is inserted for
  naming the address for reference if a name is provided for a token.
  """
  @spec update_token(Token.t(), map()) :: {:ok, Token.t()} | {:error, Ecto.Changeset.t()}
  def update_token(%Token{contract_address_hash: address_hash} = token, params \\ %{}) do
    token_changeset = Token.changeset(token, params)
    address_name_changeset = Address.Name.changeset(%Address.Name{}, Map.put(params, :address_hash, address_hash))

    stale_error_field = :contract_address_hash
    stale_error_message = "is up to date"

    token_opts = [
      on_conflict: Runner.Tokens.default_on_conflict(),
      conflict_target: :contract_address_hash,
      stale_error_field: stale_error_field,
      stale_error_message: stale_error_message
    ]

    address_name_opts = [on_conflict: :nothing, conflict_target: [:address_hash, :name]]

    # Enforce ShareLocks tables order (see docs: sharelocks.md)
    insert_result =
      Multi.new()
      |> Multi.run(
        :address_name,
        fn repo, _ ->
          {:ok, repo.insert(address_name_changeset, address_name_opts)}
        end
      )
      |> Multi.run(:token, fn repo, _ ->
        with {:error, %Changeset{errors: [{^stale_error_field, {^stale_error_message, [_]}}]}} <-
               repo.insert(token_changeset, token_opts) do
          # the original token passed into `update_token/2` as stale error means it is unchanged
          {:ok, token}
        end
      end)
      |> Repo.transaction()

    case insert_result do
      {:ok, %{token: token}} ->
        {:ok, token}

      {:error, :token, changeset, _} ->
        {:error, changeset}
    end
  end

  @spec fetch_last_token_balances(Hash.Address.t()) :: []
  def fetch_last_token_balances(address_hash) do
    address_hash
    |> CurrentTokenBalance.last_token_balances()
    |> Repo.all()
  end

  @spec fetch_last_token_balances(Hash.Address.t(), [paging_options]) :: []
  def fetch_last_token_balances(address_hash, paging_options) do
    address_hash
    |> CurrentTokenBalance.last_token_balances(paging_options)
    |> page_current_token_balances(paging_options)
    |> Repo.all()
  end

  @spec erc721_token_instance_from_token_id_and_token_address(binary(), Hash.Address.t()) ::
          {:ok, TokenTransfer.t()} | {:error, :not_found}
  def erc721_token_instance_from_token_id_and_token_address(token_id, token_contract_address) do
    query =
      from(tt in TokenTransfer,
        left_join: instance in Instance,
        on: tt.token_contract_address_hash == instance.token_contract_address_hash and tt.token_id == instance.token_id,
        where: tt.token_contract_address_hash == ^token_contract_address and tt.token_id == ^token_id,
        limit: 1,
        select: %{tt | instance: instance}
      )

    case Repo.one(query) do
      nil -> {:error, :not_found}
      token_instance -> {:ok, token_instance}
    end
  end

  defp fetch_coin_balances(address_hash, paging_options) do
    address = Repo.get_by(Address, hash: address_hash)

    if contract?(address) do
      address_hash
      |> CoinBalance.fetch_coin_balances(paging_options)
    else
      address_hash
      |> CoinBalance.fetch_coin_balances_with_txs(paging_options)
    end
  end

  @spec fetch_last_token_balance(Hash.Address.t(), Hash.Address.t()) :: Decimal.t()
  def fetch_last_token_balance(address_hash, token_contract_address_hash) do
    address_hash
    |> CurrentTokenBalance.last_token_balance(token_contract_address_hash)
    |> Repo.one() || Decimal.new(0)
  end

  # @spec fetch_last_token_balance_1155(Hash.Address.t(), Hash.Address.t()) :: Decimal.t()
  def fetch_last_token_balance_1155(address_hash, token_contract_address_hash, token_id) do
    address_hash
    |> CurrentTokenBalance.last_token_balance_1155(token_contract_address_hash, token_id)
    |> Repo.one() || Decimal.new(0)
  end

  @spec address_to_coin_balances(Hash.Address.t(), [paging_options]) :: []
  def address_to_coin_balances(address_hash, options) do
    paging_options = Keyword.get(options, :paging_options, @default_paging_options)

    balances_raw =
      address_hash
      |> fetch_coin_balances(paging_options)
      |> page_coin_balances(paging_options)
      |> Repo.all()

    if Enum.empty?(balances_raw) do
      balances_raw
    else
      balances_raw_filtered =
        balances_raw
        |> Enum.filter(fn balance -> balance.value end)

      min_block_number =
        balances_raw_filtered
        |> Enum.min_by(fn balance -> balance.block_number end, fn -> %{} end)
        |> Map.get(:block_number)

      max_block_number =
        balances_raw_filtered
        |> Enum.max_by(fn balance -> balance.block_number end, fn -> %{} end)
        |> Map.get(:block_number)

      min_block_timestamp = find_block_timestamp(min_block_number)
      max_block_timestamp = find_block_timestamp(max_block_number)

      min_block_unix_timestamp =
        min_block_timestamp
        |> Timex.to_unix()

      max_block_unix_timestamp =
        max_block_timestamp
        |> Timex.to_unix()

      blocks_delta = max_block_number - min_block_number

      balances_with_dates =
        if blocks_delta > 0 do
          balances_raw_filtered
          |> Enum.map(fn balance ->
            date =
              trunc(
                min_block_unix_timestamp +
                  (balance.block_number - min_block_number) * (max_block_unix_timestamp - min_block_unix_timestamp) /
                    blocks_delta
              )

            formatted_date = Timex.from_unix(date)
            %{balance | block_timestamp: formatted_date}
          end)
        else
          balances_raw_filtered
          |> Enum.map(fn balance ->
            date = min_block_unix_timestamp

            formatted_date = Timex.from_unix(date)
            %{balance | block_timestamp: formatted_date}
          end)
        end

      balances_with_dates
      |> Enum.sort(fn balance1, balance2 -> balance1.block_number >= balance2.block_number end)
    end
  end

  def get_coin_balance(address_hash, block_number) do
    query = CoinBalance.fetch_coin_balance(address_hash, block_number)

    Repo.one(query)
  end

  @spec address_to_balances_by_day(Hash.Address.t()) :: [balance_by_day]
  def address_to_balances_by_day(address_hash) do
    latest_block_timestamp =
      address_hash
      |> CoinBalance.last_coin_balance_timestamp()
      |> Repo.one()

    address_hash
    |> CoinBalanceDaily.balances_by_day()
    |> Repo.all()
    |> Enum.sort_by(fn %{date: d} -> {d.year, d.month, d.day} end)
    |> replace_last_value(latest_block_timestamp)
    |> normalize_balances_by_day()
  end

  # https://github.com/blockscout/blockscout/issues/2658
  defp replace_last_value(items, %{value: value, timestamp: timestamp}) do
    List.replace_at(items, -1, %{date: Date.convert!(timestamp, Calendar.ISO), value: value})
  end

  defp replace_last_value(items, _), do: items

  defp normalize_balances_by_day(balances_by_day) do
    result =
      balances_by_day
      |> Enum.filter(fn day -> day.value end)
      |> Enum.map(fn day -> Map.update!(day, :date, &to_string(&1)) end)
      |> Enum.map(fn day -> Map.update!(day, :value, &Wei.to(&1, :ether)) end)

    today = Date.to_string(NaiveDateTime.utc_now())

    if Enum.count(result) > 0 && !Enum.any?(result, fn map -> map[:date] == today end) do
      List.flatten([result | [%{date: today, value: List.last(result)[:value]}]])
    else
      result
    end
  end

  @spec fetch_token_holders_from_token_hash(Hash.Address.t(), boolean(), [paging_options]) :: [TokenBalance.t()]
  def fetch_token_holders_from_token_hash(contract_address_hash, from_api, options \\ []) do
    query =
      contract_address_hash
      |> CurrentTokenBalance.token_holders_ordered_by_value(options)

    if from_api do
      query
      |> Repo.replica().all()
    else
      query
      |> Repo.all()
    end
  end

  def fetch_token_holders_from_token_hash_and_token_id(contract_address_hash, token_id, options \\ []) do
    contract_address_hash
    |> CurrentTokenBalance.token_holders_1155_by_token_id(token_id, options)
    |> Repo.all()
  end

  def token_id_1155_is_unique?(_, nil), do: false

  def token_id_1155_is_unique?(contract_address_hash, token_id) do
    result = contract_address_hash |> CurrentTokenBalance.token_balances_by_id_limit_2(token_id) |> Repo.all()

    if length(result) == 1 do
      Decimal.cmp(Enum.at(result, 0), 1) == :eq
    else
      false
    end
  end

  def get_token_ids_1155(contract_address_hash) do
    contract_address_hash
    |> CurrentTokenBalance.token_ids_query()
    |> Repo.all()
  end

  @spec count_token_holders_from_token_hash(Hash.Address.t()) :: non_neg_integer()
  def count_token_holders_from_token_hash(contract_address_hash) do
    query =
      from(ctb in CurrentTokenBalance.token_holders_query_for_count(contract_address_hash),
        select: fragment("COUNT(DISTINCT(address_hash))")
      )

    Repo.one!(query, timeout: :infinity)
  end

  @spec address_to_unique_tokens(Hash.Address.t(), [paging_options]) :: [TokenTransfer.t()]
  def address_to_unique_tokens(contract_address_hash, options \\ []) do
    paging_options = Keyword.get(options, :paging_options, @default_paging_options)

    contract_address_hash
    |> TokenTransfer.address_to_unique_tokens()
    |> TokenTransfer.page_token_transfer(paging_options)
    |> limit(^paging_options.page_size)
    |> Repo.all()
  end

  @spec data() :: Dataloader.Ecto.t()
  def data, do: DataloaderEcto.new(Repo)

  @spec transaction_token_transfer_type(Transaction.t()) ::
          :erc20 | :erc721 | :erc1155 | :token_transfer | nil
  def transaction_token_transfer_type(
        %Transaction{
          status: :ok,
          created_contract_address_hash: nil,
          input: input,
          value: value
        } = transaction
      ) do
    zero_wei = %Wei{value: Decimal.new(0)}
    result = find_token_transfer_type(transaction, input, value)

    if is_nil(result) && Enum.count(transaction.token_transfers) > 0 && value == zero_wei,
      do: :token_transfer,
      else: result
  rescue
    _ -> nil
  end

  def transaction_token_transfer_type(_), do: nil

  defp find_token_transfer_type(transaction, input, value) do
    zero_wei = %Wei{value: Decimal.new(0)}

    # https://github.com/OpenZeppelin/openzeppelin-solidity/blob/master/contracts/token/ERC721/ERC721.sol#L35
    case {to_string(input), value} do
      # transferFrom(address,address,uint256)
      {"0x23b872dd" <> params, ^zero_wei} ->
        types = [:address, :address, {:uint, 256}]
        [from_address, to_address, _value] = decode_params(params, types)

        find_erc721_token_transfer(transaction.token_transfers, {from_address, to_address})

      # safeTransferFrom(address,address,uint256)
      {"0x42842e0e" <> params, ^zero_wei} ->
        types = [:address, :address, {:uint, 256}]
        [from_address, to_address, _value] = decode_params(params, types)

        find_erc721_token_transfer(transaction.token_transfers, {from_address, to_address})

      # safeTransferFrom(address,address,uint256,bytes)
      {"0xb88d4fde" <> params, ^zero_wei} ->
        types = [:address, :address, {:uint, 256}, :bytes]
        [from_address, to_address, _value, _data] = decode_params(params, types)

        find_erc721_token_transfer(transaction.token_transfers, {from_address, to_address})

      # safeTransferFrom(address,address,uint256,uint256,bytes)
      {"0xf242432a" <> params, ^zero_wei} ->
        types = [:address, :address, {:uint, 256}, {:uint, 256}, :bytes]
        [from_address, to_address, _id, _value, _data] = decode_params(params, types)

        find_erc1155_token_transfer(transaction.token_transfers, {from_address, to_address})

      # safeBatchTransferFrom(address,address,uint256[],uint256[],bytes)
      {"0x2eb2c2d6" <> params, ^zero_wei} ->
        types = [:address, :address, [{:uint, 256}], [{:uint, 256}], :bytes]
        [from_address, to_address, _ids, _values, _data] = decode_params(params, types)

        find_erc1155_token_transfer(transaction.token_transfers, {from_address, to_address})

      {"0xf907fc5b" <> _params, ^zero_wei} ->
        :erc20

      # check for ERC-20 or for old ERC-721, ERC-1155 token versions
      {unquote(TokenTransfer.transfer_function_signature()) <> params, ^zero_wei} ->
        types = [:address, {:uint, 256}]

        [address, value] = decode_params(params, types)

        decimal_value = Decimal.new(value)

        find_erc721_or_erc20_or_erc1155_token_transfer(transaction.token_transfers, {address, decimal_value})

      _ ->
        nil
    end
  end

  defp find_erc721_token_transfer(token_transfers, {from_address, to_address}) do
    token_transfer =
      Enum.find(token_transfers, fn token_transfer ->
        token_transfer.from_address_hash.bytes == from_address && token_transfer.to_address_hash.bytes == to_address
      end)

    if token_transfer, do: :erc721
  end

  defp find_erc1155_token_transfer(token_transfers, {from_address, to_address}) do
    token_transfer =
      Enum.find(token_transfers, fn token_transfer ->
        token_transfer.from_address_hash.bytes == from_address && token_transfer.to_address_hash.bytes == to_address
      end)

    if token_transfer, do: :erc1155
  end

  defp find_erc721_or_erc20_or_erc1155_token_transfer(token_transfers, {address, decimal_value}) do
    token_transfer =
      Enum.find(token_transfers, fn token_transfer ->
        token_transfer.to_address_hash.bytes == address && token_transfer.amount == decimal_value
      end)

    if token_transfer do
      case token_transfer.token do
        %Token{type: "ERC-20"} -> :erc20
        %Token{type: "ERC-721"} -> :erc721
        %Token{type: "ERC-1155"} -> :erc1155
        _ -> nil
      end
    else
      :erc20
    end
  end

  @doc """
  Combined block reward from all the fees.
  """
  @spec block_combined_rewards(Block.t()) :: Wei.t()
  def block_combined_rewards(block) do
    {:ok, value} =
      block.rewards
      |> Enum.reduce(
        0,
        fn block_reward, acc ->
          {:ok, decimal} = Wei.dump(block_reward.reward)

          Decimal.add(decimal, acc)
        end
      )
      |> Wei.cast()

    value
  end

  @doc "Get staking pools from the DB"
  @spec staking_pools(
          filter :: :validator | :active | :inactive,
          paging_options :: PagingOptions.t() | :all,
          address_hash :: Hash.t() | nil,
          filter_banned :: boolean() | nil,
          filter_my :: boolean() | nil
        ) :: [map()]
  def staking_pools(
        filter,
        paging_options \\ @default_paging_options,
        address_hash \\ nil,
        filter_banned \\ false,
        filter_my \\ false
      ) do
    base_query =
      StakingPool
      |> where(is_deleted: false)
      |> staking_pool_filter(filter)
      |> staking_pools_paging_query(paging_options)

    delegator_query =
      if address_hash do
        base_query
        |> join(:left, [p], pd in StakingPoolsDelegator,
          on:
            p.staking_address_hash == pd.staking_address_hash and pd.address_hash == ^address_hash and
              not pd.is_deleted
        )
        |> select([p, pd], %{pool: p, delegator: pd})
      else
        base_query
        |> select([p], %{pool: p, delegator: nil})
      end

    banned_query =
      if filter_banned do
        where(delegator_query, is_banned: true)
      else
        delegator_query
      end

    filtered_query =
      if address_hash && filter_my do
        where(banned_query, [..., pd], not is_nil(pd))
      else
        banned_query
      end

    Repo.all(filtered_query)
  end

  defp staking_pools_paging_query(base_query, :all) do
    base_query
    |> order_by(asc: :staking_address_hash)
  end

  defp staking_pools_paging_query(base_query, paging_options) do
    paging_query =
      base_query
      |> limit(^paging_options.page_size)
      |> order_by(desc: :stakes_ratio, desc: :is_active, asc: :staking_address_hash)

    case paging_options.key do
      {value, address_hash} ->
        where(
          paging_query,
          [p],
          p.stakes_ratio < ^value or
            (p.stakes_ratio == ^value and p.staking_address_hash > ^address_hash)
        )

      _ ->
        paging_query
    end
  end

  @doc "Get count of staking pools from the DB"
  @spec staking_pools_count(filter :: :validator | :active | :inactive) :: integer
  def staking_pools_count(filter) do
    StakingPool
    |> where(is_deleted: false)
    |> staking_pool_filter(filter)
    |> Repo.aggregate(:count, :staking_address_hash)
  end

  @doc "Get sum of delegators count from the DB"
  @spec delegators_count_sum(filter :: :validator | :active | :inactive) :: integer
  def delegators_count_sum(filter) do
    StakingPool
    |> where(is_deleted: false)
    |> staking_pool_filter(filter)
    |> Repo.aggregate(:sum, :delegators_count)
  end

  @doc "Get sum of total staked amount from the DB"
  @spec total_staked_amount_sum(filter :: :validator | :active | :inactive) :: integer
  def total_staked_amount_sum(filter) do
    StakingPool
    |> where(is_deleted: false)
    |> staking_pool_filter(filter)
    |> Repo.aggregate(:sum, :total_staked_amount)
  end

  defp staking_pool_filter(query, :validator) do
    where(query, is_validator: true)
  end

  defp staking_pool_filter(query, :active) do
    where(query, is_active: true)
  end

  defp staking_pool_filter(query, :inactive) do
    where(query, is_active: false)
  end

  def staking_pool(staking_address_hash) do
    Repo.get_by(StakingPool, staking_address_hash: staking_address_hash)
  end

  def staking_pool_names(staking_addresses) do
    StakingPool
    |> where([p], p.staking_address_hash in ^staking_addresses and p.is_deleted == false)
    |> select([:staking_address_hash, :name])
    |> Repo.all()
  end

  def staking_pool_delegators(staking_address_hash, show_snapshotted_data) do
    query =
      from(
        d in StakingPoolsDelegator,
        where:
          d.staking_address_hash == ^staking_address_hash and
            (d.is_active == true or (^show_snapshotted_data and d.snapshotted_stake_amount > 0 and d.is_active != true)),
        order_by: [desc: d.stake_amount]
      )

    query
    |> Repo.all()
  end

  def staking_pool_snapshotted_delegator_data_for_apy do
    query =
      from(
        d in StakingPoolsDelegator,
        select: %{
          :staking_address_hash => fragment("DISTINCT ON (?) ?", d.staking_address_hash, d.staking_address_hash),
          :snapshotted_reward_ratio => d.snapshotted_reward_ratio,
          :snapshotted_stake_amount => d.snapshotted_stake_amount
        },
        where: d.staking_address_hash != d.address_hash and d.snapshotted_stake_amount > 0
      )

    query
    |> Repo.all()
  end

  def staking_pool_snapshotted_inactive_delegators_count(staking_address_hash) do
    query =
      from(
        d in StakingPoolsDelegator,
        where:
          d.staking_address_hash == ^staking_address_hash and
            d.snapshotted_stake_amount > 0 and
            d.is_active != true,
        select: fragment("count(*)")
      )

    query
    |> Repo.one()
  end

  def staking_pool_delegator(staking_address_hash, address_hash) do
    Repo.get_by(StakingPoolsDelegator,
      staking_address_hash: staking_address_hash,
      address_hash: address_hash,
      is_deleted: false
    )
  end

  def get_total_staked_and_ordered(""), do: nil

  def get_total_staked_and_ordered(address_hash) when is_binary(address_hash) do
    StakingPoolsDelegator
    |> where([delegator], delegator.address_hash == ^address_hash and not delegator.is_deleted)
    |> select([delegator], %{
      stake_amount: coalesce(sum(delegator.stake_amount), 0),
      ordered_withdraw: coalesce(sum(delegator.ordered_withdraw), 0)
    })
    |> Repo.one()
  end

  def get_total_staked_and_ordered(_), do: nil

  defp with_decompiled_code_flag(query, _hash, false), do: query

  defp with_decompiled_code_flag(query, hash, true) do
    has_decompiled_code_query =
      from(decompiled_contract in DecompiledSmartContract,
        where: decompiled_contract.address_hash == ^hash,
        limit: 1,
        select: %{has_decompiled_code?: not is_nil(decompiled_contract.address_hash)}
      )

    from(
      address in query,
      left_join: decompiled_code in subquery(has_decompiled_code_query),
      select_merge: %{has_decompiled_code?: decompiled_code.has_decompiled_code?}
    )
  end

  defp decode_params(params, types) do
    params
    |> Base.decode16!(case: :mixed)
    |> TypeDecoder.decode_raw(types)
  end

  def get_token_type(hash) do
    query =
      from(
        token in Token,
        where: token.contract_address_hash == ^hash,
        select: token.type
      )

    Repo.one(query)
  end

  @doc """
  Checks if an `t:Explorer.Chain.Address.t/0` with the given `hash` exists.

  Returns `:ok` if found

      iex> {:ok, %Explorer.Chain.Address{hash: hash}} = Explorer.Chain.create_address(
      ...>   %{hash: "0x5aaeb6053f3e94c9b9a09f33669435e7ef1beaed"}
      ...> )
      iex> Explorer.Chain.check_address_exists(hash)
      :ok

  Returns `:not_found` if not found

      iex> {:ok, hash} = Explorer.Chain.string_to_address_hash("0x5aaeb6053f3e94c9b9a09f33669435e7ef1beaed")
      iex> Explorer.Chain.check_address_exists(hash)
      :not_found

  """
  @spec check_address_exists(Hash.Address.t()) :: :ok | :not_found
  def check_address_exists(address_hash) do
    address_hash
    |> address_exists?()
    |> boolean_to_check_result()
  end

  @doc """
  Checks if an `t:Explorer.Chain.Address.t/0` with the given `hash` exists.

  Returns `true` if found

      iex> {:ok, %Explorer.Chain.Address{hash: hash}} = Explorer.Chain.create_address(
      ...>   %{hash: "0x5aaeb6053f3e94c9b9a09f33669435e7ef1beaed"}
      ...> )
      iex> Explorer.Chain.address_exists?(hash)
      true

  Returns `false` if not found

      iex> {:ok, hash} = Explorer.Chain.string_to_address_hash("0x5aaeb6053f3e94c9b9a09f33669435e7ef1beaed")
      iex> Explorer.Chain.address_exists?(hash)
      false

  """
  @spec address_exists?(Hash.Address.t()) :: boolean()
  def address_exists?(address_hash) do
    query =
      from(
        address in Address,
        where: address.hash == ^address_hash
      )

    Repo.exists?(query)
  end

  @doc """
  Checks if it exists an `t:Explorer.Chain.Address.t/0` that has the provided
  `t:Explorer.Chain.Address.t/0` `hash` and a contract.

  Returns `:ok` if found and `:not_found` otherwise.
  """
  @spec check_contract_address_exists(Hash.Address.t()) :: :ok | :not_found
  def check_contract_address_exists(address_hash) do
    address_hash
    |> contract_address_exists?()
    |> boolean_to_check_result()
  end

  @doc """
  Checks if it exists an `t:Explorer.Chain.Address.t/0` that has the provided
  `t:Explorer.Chain.Address.t/0` `hash` and a contract.

  Returns `true` if found and `false` otherwise.
  """
  @spec contract_address_exists?(Hash.Address.t()) :: boolean()
  def contract_address_exists?(address_hash) do
    query =
      from(
        address in Address,
        where: address.hash == ^address_hash and not is_nil(address.contract_code)
      )

    Repo.exists?(query)
  end

  @doc """
  Checks if it exists a `t:Explorer.Chain.DecompiledSmartContract.t/0` for the
  `t:Explorer.Chain.Address.t/0` with the provided `hash` and with the provided version.

  Returns `:ok` if found and `:not_found` otherwise.
  """
  @spec check_decompiled_contract_exists(Hash.Address.t(), String.t()) :: :ok | :not_found
  def check_decompiled_contract_exists(address_hash, version) do
    address_hash
    |> decompiled_contract_exists?(version)
    |> boolean_to_check_result()
  end

  @doc """
  Checks if it exists a `t:Explorer.Chain.DecompiledSmartContract.t/0` for the
  `t:Explorer.Chain.Address.t/0` with the provided `hash` and with the provided version.

  Returns `true` if found and `false` otherwise.
  """
  @spec decompiled_contract_exists?(Hash.Address.t(), String.t()) :: boolean()
  def decompiled_contract_exists?(address_hash, version) do
    query =
      from(contract in DecompiledSmartContract,
        where: contract.address_hash == ^address_hash and contract.decompiler_version == ^version
      )

    Repo.exists?(query)
  end

  @doc """
  Checks if it exists a verified `t:Explorer.Chain.SmartContract.t/0` for the
  `t:Explorer.Chain.Address.t/0` with the provided `hash`.

  Returns `:ok` if found and `:not_found` otherwise.
  """
  @spec check_verified_smart_contract_exists(Hash.Address.t()) :: :ok | :not_found
  def check_verified_smart_contract_exists(address_hash) do
    address_hash
    |> verified_smart_contract_exists?()
    |> boolean_to_check_result()
  end

  @doc """
  Checks if it exists a verified `t:Explorer.Chain.SmartContract.t/0` for the
  `t:Explorer.Chain.Address.t/0` with the provided `hash`.

  Returns `true` if found and `false` otherwise.
  """
  @spec verified_smart_contract_exists?(Hash.Address.t()) :: boolean()
  def verified_smart_contract_exists?(address_hash) do
    query =
      from(
        smart_contract in SmartContract,
        where: smart_contract.address_hash == ^address_hash
      )

    Repo.exists?(query)
  end

  @doc """
  Checks if a `t:Explorer.Chain.Transaction.t/0` with the given `hash` exists.

  Returns `:ok` if found

      iex> %Transaction{hash: hash} = insert(:transaction)
      iex> Explorer.Chain.check_transaction_exists(hash)
      :ok

  Returns `:not_found` if not found

      iex> {:ok, hash} = Explorer.Chain.string_to_transaction_hash(
      ...>   "0x9fc76417374aa880d4449a1f7f31ec597f00b1f6f3dd2d66f4c9c6c445836d8b"
      ...> )
      iex> Explorer.Chain.check_transaction_exists(hash)
      :not_found
  """
  @spec check_transaction_exists(Hash.Full.t()) :: :ok | :not_found
  def check_transaction_exists(hash) do
    hash
    |> transaction_exists?()
    |> boolean_to_check_result()
  end

  @doc """
  Checks if a `t:Explorer.Chain.Transaction.t/0` with the given `hash` exists.

  Returns `true` if found

      iex> %Transaction{hash: hash} = insert(:transaction)
      iex> Explorer.Chain.transaction_exists?(hash)
      true

  Returns `false` if not found

      iex> {:ok, hash} = Explorer.Chain.string_to_transaction_hash(
      ...>   "0x9fc76417374aa880d4449a1f7f31ec597f00b1f6f3dd2d66f4c9c6c445836d8b"
      ...> )
      iex> Explorer.Chain.transaction_exists?(hash)
      false
  """
  @spec transaction_exists?(Hash.Full.t()) :: boolean()
  def transaction_exists?(hash) do
    query =
      from(
        transaction in Transaction,
        where: transaction.hash == ^hash
      )

    Repo.exists?(query)
  end

  @doc """
  Checks if a `t:Explorer.Chain.Token.t/0` with the given `hash` exists.

  Returns `:ok` if found

      iex> address = insert(:address)
      iex> insert(:token, contract_address: address)
      iex> Explorer.Chain.check_token_exists(address.hash)
      :ok

  Returns `:not_found` if not found

      iex> {:ok, hash} = Explorer.Chain.string_to_address_hash("0x5aaeb6053f3e94c9b9a09f33669435e7ef1beaed")
      iex> Explorer.Chain.check_token_exists(hash)
      :not_found
  """
  @spec check_token_exists(Hash.Address.t()) :: :ok | :not_found
  def check_token_exists(hash) do
    hash
    |> token_exists?()
    |> boolean_to_check_result()
  end

  @doc """
  Checks if a `t:Explorer.Chain.Token.t/0` with the given `hash` exists.

  Returns `true` if found

      iex> address = insert(:address)
      iex> insert(:token, contract_address: address)
      iex> Explorer.Chain.token_exists?(address.hash)
      true

  Returns `false` if not found

      iex> {:ok, hash} = Explorer.Chain.string_to_address_hash("0x5aaeb6053f3e94c9b9a09f33669435e7ef1beaed")
      iex> Explorer.Chain.token_exists?(hash)
      false
  """
  @spec token_exists?(Hash.Address.t()) :: boolean()
  def token_exists?(hash) do
    query =
      from(
        token in Token,
        where: token.contract_address_hash == ^hash
      )

    Repo.exists?(query)
  end

  @doc """
  Checks if a `t:Explorer.Chain.TokenTransfer.t/0` with the given `hash` and `token_id` exists.

  Returns `:ok` if found

      iex> contract_address = insert(:address)
      iex> token_id = 10
      iex> insert(:token_transfer,
      ...>  from_address: contract_address,
      ...>  token_contract_address: contract_address,
      ...>  token_id: token_id
      ...> )
      iex> Explorer.Chain.check_erc721_token_instance_exists(token_id, contract_address.hash)
      :ok

  Returns `:not_found` if not found

      iex> {:ok, hash} = Explorer.Chain.string_to_address_hash("0x5aaeb6053f3e94c9b9a09f33669435e7ef1beaed")
      iex> Explorer.Chain.check_erc721_token_instance_exists(10, hash)
      :not_found
  """
  @spec check_erc721_token_instance_exists(binary() | non_neg_integer(), Hash.Address.t()) :: :ok | :not_found
  def check_erc721_token_instance_exists(token_id, hash) do
    token_id
    |> erc721_token_instance_exist?(hash)
    |> boolean_to_check_result()
  end

  @doc """
  Checks if a `t:Explorer.Chain.TokenTransfer.t/0` with the given `hash` and `token_id` exists.

  Returns `true` if found

      iex> contract_address = insert(:address)
      iex> token_id = 10
      iex> insert(:token_transfer,
      ...>  from_address: contract_address,
      ...>  token_contract_address: contract_address,
      ...>  token_id: token_id
      ...> )
      iex> Explorer.Chain.erc721_token_instance_exist?(token_id, contract_address.hash)
      true

  Returns `false` if not found

      iex> {:ok, hash} = Explorer.Chain.string_to_address_hash("0x5aaeb6053f3e94c9b9a09f33669435e7ef1beaed")
      iex> Explorer.Chain.erc721_token_instance_exist?(10, hash)
      false
  """
  @spec erc721_token_instance_exist?(binary() | non_neg_integer(), Hash.Address.t()) :: boolean()
  def erc721_token_instance_exist?(token_id, hash) do
    query =
      from(tt in TokenTransfer,
        where: tt.token_contract_address_hash == ^hash and tt.token_id == ^token_id
      )

    Repo.exists?(query)
  end

  defp boolean_to_check_result(true), do: :ok

  defp boolean_to_check_result(false), do: :not_found

  def extract_db_name(db_url) do
    if db_url == nil do
      ""
    else
      db_url
      |> String.split("/")
      |> Enum.take(-1)
      |> Enum.at(0)
    end
  end

  def extract_db_host(db_url) do
    if db_url == nil do
      ""
    else
      db_url
      |> String.split("@")
      |> Enum.take(-1)
      |> Enum.at(0)
      |> String.split(":")
      |> Enum.at(0)
    end
  end

  @doc """
  Fetches the first trace from the Parity trace URL.
  """
  def fetch_first_trace(transactions_params, json_rpc_named_arguments) do
    case EthereumJSONRPC.fetch_first_trace(transactions_params, json_rpc_named_arguments) do
      {:ok, [%{first_trace: first_trace, block_hash: block_hash, json_rpc_named_arguments: json_rpc_named_arguments}]} ->
        format_tx_first_trace(first_trace, block_hash, json_rpc_named_arguments)

      {:error, error} ->
        {:error, error}

      :ignore ->
        :ignore
    end
  end

  def combine_proxy_implementation_abi(proxy_address_hash, abi) when not is_nil(abi) do
    implementation_abi = get_implementation_abi_from_proxy(proxy_address_hash, abi)

    if Enum.empty?(implementation_abi), do: abi, else: implementation_abi ++ abi
  end

  def combine_proxy_implementation_abi(_, abi) when is_nil(abi) do
    []
  end

  def proxy_contract?(address_hash, abi) when not is_nil(abi) do
    implementation_method_abi =
      abi
      |> Enum.find(fn method ->
        Map.get(method, "name") == "implementation" ||
          master_copy_pattern?(method)
      end)

    if implementation_method_abi ||
         get_implementation_address_hash_eip_1967(address_hash) !== "0x0000000000000000000000000000000000000000",
       do: true,
       else: false
  end

  def proxy_contract?(_address_hash, abi) when is_nil(abi), do: false

  def gnosis_safe_contract?(abi) when not is_nil(abi) do
    implementation_method_abi =
      abi
      |> Enum.find(fn method ->
        master_copy_pattern?(method)
      end)

    if implementation_method_abi, do: true, else: false
  end

  def gnosis_safe_contract?(abi) when is_nil(abi), do: false

  def get_implementation_address_hash(proxy_address_hash, abi)
      when not is_nil(proxy_address_hash) and not is_nil(abi) do
    implementation_method_abi =
      abi
      |> Enum.find(fn method ->
        Map.get(method, "name") == "implementation" && Map.get(method, "stateMutability") == "view"
      end)

    master_copy_method_abi =
      abi
      |> Enum.find(fn method ->
        master_copy_pattern?(method)
      end)

    cond do
      implementation_method_abi ->
        get_implementation_address_hash_basic(proxy_address_hash, abi)

      master_copy_method_abi ->
        get_implementation_address_hash_from_master_copy_pattern(proxy_address_hash)

      true ->
        get_implementation_address_hash_eip_1967(proxy_address_hash)
    end
  end

  def get_implementation_address_hash(proxy_address_hash, abi) when is_nil(proxy_address_hash) or is_nil(abi) do
    nil
  end

  defp get_implementation_address_hash_eip_1967(proxy_address_hash) do
    json_rpc_named_arguments = Application.get_env(:explorer, :json_rpc_named_arguments)

    # https://eips.ethereum.org/EIPS/eip-1967
    storage_slot_logic_contract_address = "0x360894a13ba1a3210667c828492db98dca3e2076cc3735a920a3ca505d382bbc"

    {_status, implementation_address} =
      case Contract.eth_get_storage_at_request(
             proxy_address_hash,
             storage_slot_logic_contract_address,
             nil,
             json_rpc_named_arguments
           ) do
        {:ok, empty_address}
        when empty_address in ["0x", "0x0000000000000000000000000000000000000000000000000000000000000000"] ->
          fetch_beacon_proxy_implementation(proxy_address_hash, json_rpc_named_arguments)

        {:ok, implementation_logic_address} ->
          {:ok, implementation_logic_address}

        {:error, _} ->
          {:ok, "0x"}
      end

    abi_decode_address_output(implementation_address)
  end

  # changes requested by https://github.com/blockscout/blockscout/issues/4770
  # for support BeaconProxy pattern
  defp fetch_beacon_proxy_implementation(proxy_address_hash, json_rpc_named_arguments) do
    # https://eips.ethereum.org/EIPS/eip-1967
    storage_slot_beacon_contract_address = "0xa3f0ad74e5423aebfd80d3ef4346578335a9a72aeaee59ff6cb3582b35133d50"

    implementation_method_abi = [
      %{
        "type" => "function",
        "stateMutability" => "view",
        "outputs" => [%{"type" => "address", "name" => "", "internalType" => "address"}],
        "name" => "implementation",
        "inputs" => []
      }
    ]

    case Contract.eth_get_storage_at_request(
           proxy_address_hash,
           storage_slot_beacon_contract_address,
           nil,
           json_rpc_named_arguments
         ) do
      {:ok, empty_address}
      when empty_address in ["0x", "0x0000000000000000000000000000000000000000000000000000000000000000"] ->
        {:ok, "0x"}

      {:ok, beacon_contract_address} ->
        case beacon_contract_address
             |> abi_decode_address_output()
             |> get_implementation_address_hash_basic(implementation_method_abi) do
          <<implementation_address::binary-size(42)>> ->
            {:ok, implementation_address}

          _ ->
            {:ok, beacon_contract_address}
        end

      {:error, _} ->
        {:ok, "0x"}
    end
  end

  defp get_implementation_address_hash_basic(proxy_address_hash, abi) do
    # 5c60da1b = keccak256(implementation())
    implementation_address =
      case Reader.query_contract(
             proxy_address_hash,
             abi,
             %{
               "5c60da1b" => []
             },
             false
           ) do
        %{"5c60da1b" => {:ok, [result]}} -> result
        _ -> nil
      end

    address_to_hex(implementation_address)
  end

  defp get_implementation_address_hash_from_master_copy_pattern(proxy_address_hash) do
    json_rpc_named_arguments = Application.get_env(:explorer, :json_rpc_named_arguments)

    master_copy_storage_pointer = "0x0"

    {:ok, implementation_address} =
      Contract.eth_get_storage_at_request(
        proxy_address_hash,
        master_copy_storage_pointer,
        nil,
        json_rpc_named_arguments
      )

    abi_decode_address_output(implementation_address)
  end

  defp master_copy_pattern?(method) do
    Map.get(method, "type") == "constructor" &&
      method
      |> Enum.find(fn item ->
        case item do
          {"inputs", inputs} ->
            master_copy_input?(inputs)

          _ ->
            false
        end
      end)
  end

  defp master_copy_input?(inputs) do
    inputs
    |> Enum.find(fn input ->
      Map.get(input, "name") == "_masterCopy"
    end)
  end

  defp abi_decode_address_output(nil), do: nil

  defp abi_decode_address_output("0x"), do: @burn_address_hash_str

  defp abi_decode_address_output(address) when is_binary(address) do
    if String.length(address) > 42 do
      "0x" <> String.slice(address, -40, 40)
    else
      address
    end
  end

  defp abi_decode_address_output(_), do: nil

  defp address_to_hex(address) do
    if address do
      if String.starts_with?(address, "0x") do
        address
      else
        "0x" <> Base.encode16(address, case: :lower)
      end
    end
  end

  def get_implementation_abi(implementation_address_hash_string) when not is_nil(implementation_address_hash_string) do
    case Chain.string_to_address_hash(implementation_address_hash_string) do
      {:ok, implementation_address_hash} ->
        implementation_smart_contract =
          implementation_address_hash
          |> Chain.address_hash_to_smart_contract()

        if implementation_smart_contract do
          implementation_smart_contract
          |> Map.get(:abi)
        else
          []
        end

      _ ->
        []
    end
  end

  def get_implementation_abi(implementation_address_hash_string) when is_nil(implementation_address_hash_string) do
    []
  end

  def get_implementation_abi_from_proxy(proxy_address_hash, abi)
      when not is_nil(proxy_address_hash) and not is_nil(abi) do
    implementation_method_abi =
      abi
      |> Enum.find(fn method ->
        Map.get(method, "name") == "implementation" ||
          master_copy_pattern?(method)
      end)

    if implementation_method_abi do
      implementation_address_hash_string = get_implementation_address_hash(proxy_address_hash, abi)

      if implementation_address_hash_string do
        get_implementation_abi(implementation_address_hash_string)
      else
        []
      end
    else
      []
    end
  end

  def get_implementation_abi_from_proxy(proxy_address_hash, abi) when is_nil(proxy_address_hash) or is_nil(abi) do
    []
  end

  defp format_tx_first_trace(first_trace, block_hash, json_rpc_named_arguments) do
    {:ok, to_address_hash} =
      if Map.has_key?(first_trace, :to_address_hash) do
        Chain.string_to_address_hash(first_trace.to_address_hash)
      else
        {:ok, nil}
      end

    {:ok, from_address_hash} = Chain.string_to_address_hash(first_trace.from_address_hash)

    {:ok, created_contract_address_hash} =
      if Map.has_key?(first_trace, :created_contract_address_hash) do
        Chain.string_to_address_hash(first_trace.created_contract_address_hash)
      else
        {:ok, nil}
      end

    {:ok, transaction_hash} = Chain.string_to_transaction_hash(first_trace.transaction_hash)

    {:ok, call_type} =
      if Map.has_key?(first_trace, :call_type) do
        CallType.load(first_trace.call_type)
      else
        {:ok, nil}
      end

    {:ok, type} = Type.load(first_trace.type)

    {:ok, input} =
      if Map.has_key?(first_trace, :input) do
        Data.cast(first_trace.input)
      else
        {:ok, nil}
      end

    {:ok, output} =
      if Map.has_key?(first_trace, :output) do
        Data.cast(first_trace.output)
      else
        {:ok, nil}
      end

    {:ok, created_contract_code} =
      if Map.has_key?(first_trace, :created_contract_code) do
        Data.cast(first_trace.created_contract_code)
      else
        {:ok, nil}
      end

    {:ok, init} =
      if Map.has_key?(first_trace, :init) do
        Data.cast(first_trace.init)
      else
        {:ok, nil}
      end

    block_index =
      get_block_index(%{
        transaction_index: first_trace.transaction_index,
        transaction_hash: first_trace.transaction_hash,
        block_number: first_trace.block_number,
        json_rpc_named_arguments: json_rpc_named_arguments
      })

    value = %Wei{value: Decimal.new(first_trace.value)}

    first_trace_formatted =
      first_trace
      |> Map.merge(%{
        block_index: block_index,
        block_hash: block_hash,
        call_type: call_type,
        to_address_hash: to_address_hash,
        created_contract_address_hash: created_contract_address_hash,
        from_address_hash: from_address_hash,
        input: input,
        output: output,
        created_contract_code: created_contract_code,
        init: init,
        transaction_hash: transaction_hash,
        type: type,
        value: value
      })

    {:ok, [first_trace_formatted]}
  end

  defp get_block_index(%{
         transaction_index: transaction_index,
         transaction_hash: transaction_hash,
         block_number: block_number,
         json_rpc_named_arguments: json_rpc_named_arguments
       }) do
    if transaction_index == 0 do
      0
    else
      {:ok, traces} = fetch_block_internal_transactions([block_number], json_rpc_named_arguments)

      sorted_traces =
        traces
        |> Enum.sort_by(&{&1.transaction_index, &1.index})
        |> Enum.with_index()

      {_, block_index} =
        sorted_traces
        |> Enum.find({nil, -1}, fn {trace, _} ->
          trace.transaction_index == transaction_index &&
            trace.transaction_hash == transaction_hash
        end)

      block_index
    end
  end

  defp find_block_timestamp(number) do
    Block
    |> where([b], b.number == ^number)
    |> select([b], b.timestamp)
    |> limit(1)
    |> Repo.one()
  end

  def total_gas(gas_items) do
    gas_items
    |> Enum.reduce(Decimal.new(0), fn gas_item, acc ->
      if gas_item.total_gas, do: Decimal.add(acc, gas_item.total_gas), else: acc
    end)
  end

  def bridged_tokens_enabled? do
    eth_omni_bridge_mediator = Application.get_env(:block_scout_web, :eth_omni_bridge_mediator)
    bsc_omni_bridge_mediator = Application.get_env(:block_scout_web, :bsc_omni_bridge_mediator)

    (eth_omni_bridge_mediator && eth_omni_bridge_mediator !== "") ||
      (bsc_omni_bridge_mediator && bsc_omni_bridge_mediator !== "")
  end

  def bridged_tokens_eth_enabled? do
    eth_omni_bridge_mediator = Application.get_env(:block_scout_web, :eth_omni_bridge_mediator)

    eth_omni_bridge_mediator && eth_omni_bridge_mediator !== ""
  end

  def bridged_tokens_bsc_enabled? do
    bsc_omni_bridge_mediator = Application.get_env(:block_scout_web, :bsc_omni_bridge_mediator)

    bsc_omni_bridge_mediator && bsc_omni_bridge_mediator !== ""
  end

  def chain_id_display_name(nil), do: ""

  def chain_id_display_name(chain_id) do
    chain_id_int =
      if is_integer(chain_id) do
        chain_id
      else
        chain_id
        |> Decimal.to_integer()
      end

    case chain_id_int do
      1 -> "eth"
      56 -> "bsc"
      _ -> ""
    end
  end

<<<<<<< HEAD
  @doc """
  It is used by `totalfees` API endpoint of `stats` module for retrieving of total fee per day
  """
  @spec get_total_fees_per_day(String.t()) :: {:ok, non_neg_integer() | nil} | {:error, String.t()}
  def get_total_fees_per_day(date_string) do
    case Date.from_iso8601(date_string) do
      {:ok, date} ->
        query =
          from(
            tx_stats in TransactionStats,
            where: tx_stats.date == ^date,
            select: tx_stats.total_fee
          )

        total_fees = Repo.one(query)
        {:ok, total_fees}

      _ ->
        {:error, "An incorrect input date provided. It should be in ISO 8601 format (yyyy-mm-dd)."}
    end
  end

  @spec is_active_validator?(Address.t()) :: boolean()
  def is_active_validator?(address_hash) do
    now = Timex.now()

    one_hour_before =
      now
      |> Timex.shift(hours: -1)

    query =
      from(
        b in Block,
        where: b.miner_hash == ^address_hash,
        where: b.inserted_at >= ^one_hour_before
      )

    Repo.exists?(query)
  end

=======
>>>>>>> 29aa23e2
  @spec get_token_transfer_type(TokenTransfer.t()) ::
          :token_burning | :token_minting | :token_spawning | :token_transfer
  def get_token_transfer_type(transfer) do
    {:ok, burn_address_hash} = Chain.string_to_address_hash(@burn_address_hash_str)

    cond do
      transfer.to_address_hash == burn_address_hash && transfer.from_address_hash !== burn_address_hash ->
        :token_burning

      transfer.to_address_hash !== burn_address_hash && transfer.from_address_hash == burn_address_hash ->
        :token_minting

      transfer.to_address_hash == burn_address_hash && transfer.from_address_hash == burn_address_hash ->
        :token_spawning

      true ->
        :token_transfer
    end
  end

  @spec get_token_icon_url_by(String.t(), String.t()) :: String.t() | nil
  def get_token_icon_url_by(chain_id, address_hash) do
    chain_name =
      case chain_id do
        "1" ->
          "ethereum"

        "99" ->
          "poa"

        "100" ->
          "xdai"

        _ ->
          nil
      end

    if chain_name do
      try_url =
        "https://raw.githubusercontent.com/trustwallet/assets/master/blockchains/#{chain_name}/assets/#{address_hash}/logo.png"

      try_url
    else
      nil
    end
  end

  defp from_block(options) do
    Keyword.get(options, :from_block) || nil
  end

  def to_block(options) do
    Keyword.get(options, :to_block) || nil
  end

  def convert_date_to_min_block(date_str) do
    date_format = "%Y-%m-%d"

    {:ok, date} =
      date_str
      |> Timex.parse(date_format, :strftime)

    {:ok, day_before} =
      date
      |> Timex.shift(days: -1)
      |> Timex.format(date_format, :strftime)

    convert_date_to_max_block(day_before)
  end

  def convert_date_to_max_block(date) do
    query =
      from(block in Block,
        where: fragment("DATE(timestamp) = TO_DATE(?, 'YYYY-MM-DD')", ^date),
        select: max(block.number)
      )

    query
    |> Repo.one()
  end
end<|MERGE_RESOLUTION|>--- conflicted
+++ resolved
@@ -7143,29 +7143,6 @@
     end
   end
 
-<<<<<<< HEAD
-  @doc """
-  It is used by `totalfees` API endpoint of `stats` module for retrieving of total fee per day
-  """
-  @spec get_total_fees_per_day(String.t()) :: {:ok, non_neg_integer() | nil} | {:error, String.t()}
-  def get_total_fees_per_day(date_string) do
-    case Date.from_iso8601(date_string) do
-      {:ok, date} ->
-        query =
-          from(
-            tx_stats in TransactionStats,
-            where: tx_stats.date == ^date,
-            select: tx_stats.total_fee
-          )
-
-        total_fees = Repo.one(query)
-        {:ok, total_fees}
-
-      _ ->
-        {:error, "An incorrect input date provided. It should be in ISO 8601 format (yyyy-mm-dd)."}
-    end
-  end
-
   @spec is_active_validator?(Address.t()) :: boolean()
   def is_active_validator?(address_hash) do
     now = Timex.now()
@@ -7184,8 +7161,6 @@
     Repo.exists?(query)
   end
 
-=======
->>>>>>> 29aa23e2
   @spec get_token_transfer_type(TokenTransfer.t()) ::
           :token_burning | :token_minting | :token_spawning | :token_transfer
   def get_token_transfer_type(transfer) do
