--- conflicted
+++ resolved
@@ -74,12 +74,7 @@
   alias Explorer.Counters.{AddressesCounter, AddressesWithBalanceCounter}
   alias Explorer.Market.MarketHistoryCache
   alias Explorer.{PagingOptions, Repo}
-<<<<<<< HEAD
   alias Explorer.SmartContract.Helper
-  alias Explorer.Staking.ContractState
-=======
-  alias Explorer.SmartContract.{Helper, Reader}
->>>>>>> ef43da6d
 
   alias Dataloader.Ecto, as: DataloaderEcto
 
@@ -2339,61 +2334,6 @@
     |> Repo.all()
   end
 
-<<<<<<< HEAD
-  defp fetch_top_bridged_tokens(destination, paging_options, filter, from_api) do
-    offset = (max(paging_options.page_number, 1) - 1) * paging_options.page_size
-    chain_id = translate_destination_to_chain_id(destination)
-
-    if chain_id == :undefined do
-      []
-    else
-      bridged_tokens_query =
-        if chain_id do
-          from(bt in BridgedToken,
-            select: bt,
-            where: bt.foreign_chain_id == ^chain_id
-          )
-        else
-          from(bt in BridgedToken,
-            select: bt
-          )
-        end
-
-      base_query =
-        from(t in Token,
-          right_join: bt in subquery(bridged_tokens_query),
-          on: t.contract_address_hash == bt.home_token_contract_address_hash,
-          where: t.total_supply > ^0,
-          where: t.bridged,
-          order_by: [desc: t.holder_count, asc: t.name],
-          select: [t, bt],
-          preload: [:contract_address]
-        )
-
-      base_query_with_paging =
-        base_query
-        |> page_tokens(paging_options)
-        |> limit(^paging_options.page_size)
-        |> offset(^offset)
-
-      query =
-        if filter && filter !== "" do
-          base_query_with_paging
-          |> where(fragment("to_tsvector('english', symbol || ' ' || name ) @@ to_tsquery(?)", ^filter))
-        else
-          base_query_with_paging
-        end
-
-      if from_api do
-        query
-        |> Repo.replica().all()
-      else
-        query
-        |> Repo.all()
-      end
-    end
-  end
-
   @spec list_top_gas_consumers([DateTime.t()]) :: [map()]
   def list_top_gas_consumers(period, options \\ []) do
     paging_options = Keyword.get(options, :paging_options, @default_paging_options)
@@ -2447,19 +2387,6 @@
     |> Repo.all()
   end
 
-  defp translate_destination_to_chain_id(destination) do
-    case destination do
-      :eth -> 1
-      :kovan -> 42
-      :bsc -> 56
-      :poa -> 99
-      nil -> nil
-      _ -> :undefined
-    end
-  end
-
-=======
->>>>>>> ef43da6d
   @doc """
   Calls `reducer` on a stream of `t:Explorer.Chain.Block.t/0` without `t:Explorer.Chain.Block.Reward.t/0`.
   """
@@ -5966,7 +5893,6 @@
     |> Repo.one()
   end
 
-<<<<<<< HEAD
   def total_gas(gas_items) do
     gas_items
     |> Enum.reduce(Decimal.new(0), fn gas_item, acc ->
@@ -5974,32 +5900,6 @@
     end)
   end
 
-  def bridged_tokens_enabled? do
-    eth_omni_bridge_mediator = Application.get_env(:block_scout_web, :eth_omni_bridge_mediator)
-    bsc_omni_bridge_mediator = Application.get_env(:block_scout_web, :bsc_omni_bridge_mediator)
-
-    (eth_omni_bridge_mediator && eth_omni_bridge_mediator !== "") ||
-      (bsc_omni_bridge_mediator && bsc_omni_bridge_mediator !== "")
-  end
-
-  def chain_id_display_name(nil), do: ""
-
-  def chain_id_display_name(chain_id) do
-    chain_id_int =
-      if is_integer(chain_id) do
-        chain_id
-      else
-        chain_id
-        |> Decimal.to_integer()
-      end
-
-    case chain_id_int do
-      1 -> "eth"
-      56 -> "bsc"
-      _ -> ""
-    end
-  end
-
   @spec is_active_validator?(Address.t()) :: boolean()
   def is_active_validator?(address_hash) do
     now = Timex.now()
@@ -6018,8 +5918,6 @@
     Repo.exists?(query)
   end
 
-=======
->>>>>>> ef43da6d
   @spec get_token_transfer_type(TokenTransfer.t()) ::
           :token_burning | :token_minting | :token_spawning | :token_transfer
   def get_token_transfer_type(transfer) do
