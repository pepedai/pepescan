--- conflicted
+++ resolved
@@ -321,37 +321,6 @@
     paging_options = Keyword.get(options, :paging_options, @default_paging_options)
 
     if Application.get_env(:block_scout_web, BlockScoutWeb.Chain)[:has_emission_funds] do
-<<<<<<< HEAD
-      if address_has_rewards?(address_hash) do
-        blocks_range = address_to_transactions_tasks_range_of_blocks(address_hash, options)
-
-        rewards_task =
-          Task.async(fn -> Reward.fetch_emission_rewards_tuples(address_hash, paging_options, blocks_range) end)
-
-        [rewards_task | address_to_transactions_tasks(address_hash, options)]
-        |> wait_for_address_transactions()
-        |> Enum.sort_by(fn item ->
-          case item do
-            {%Reward{} = emission_reward, _} ->
-              {-emission_reward.block.number, 1}
-
-            item ->
-              {-item.block_number, -item.index}
-          end
-        end)
-        |> Enum.dedup_by(fn item ->
-          case item do
-            {%Reward{} = emission_reward, _} ->
-              {emission_reward.block_hash, emission_reward.address_hash, emission_reward.address_type}
-
-            transaction ->
-              transaction.hash
-          end
-        end)
-        |> Enum.take(paging_options.page_size)
-      else
-        address_to_transactions_without_rewards(address_hash, options)
-=======
       cond do
         Keyword.get(options, :direction) == :from ->
           address_to_transactions_without_rewards(address_hash, options)
@@ -386,7 +355,6 @@
 
         true ->
           address_to_transactions_without_rewards(address_hash, options)
->>>>>>> 24f8b97c
       end
     else
       address_to_transactions_without_rewards(address_hash, options)
