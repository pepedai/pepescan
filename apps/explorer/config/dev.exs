--- conflicted
+++ resolved
@@ -3,11 +3,8 @@
 # Configure your database
 config :explorer, Explorer.Repo,
   timeout: :timer.seconds(80),
-<<<<<<< HEAD
-  queue_target: 2000
-=======
+  queue_target: 2000,
   migration_lock: nil
->>>>>>> 269dfc98
 
 # Configure API database
 config :explorer, Explorer.Repo.Replica1, timeout: :timer.seconds(80)
