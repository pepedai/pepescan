defmodule Explorer.Chain.Cache.UnclesTest do
  use Explorer.DataCase

  alias Explorer.Chain.Cache.Uncles
<<<<<<< HEAD
  # alias Explorer.Repo
=======
>>>>>>> 813d42a0

  setup do
    Supervisor.terminate_child(Explorer.Supervisor, Uncles.child_id())
    Supervisor.restart_child(Explorer.Supervisor, Uncles.child_id())

    :ok
  end

  describe "update_from_second_degree_relations/1" do
    test "fetches an uncle from a second_degree_relation and adds it to the cache" do
      block = insert(:block)
      uncle = insert(:block, consensus: false)

      uncle_hash = uncle.hash

      second_degree_relation = insert(:block_second_degree_relation, uncle_hash: uncle_hash, nephew: block)

      Uncles.update_from_second_degree_relations([second_degree_relation])

      assert [%{hash: uncle_hash}] = Uncles.all()
    end
  end
end<|MERGE_RESOLUTION|>--- conflicted
+++ resolved
@@ -2,10 +2,6 @@
   use Explorer.DataCase
 
   alias Explorer.Chain.Cache.Uncles
-<<<<<<< HEAD
-  # alias Explorer.Repo
-=======
->>>>>>> 813d42a0
 
   setup do
     Supervisor.terminate_child(Explorer.Supervisor, Uncles.child_id())
