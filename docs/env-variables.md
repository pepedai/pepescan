--- conflicted
+++ resolved
@@ -14,60 +14,6 @@
 ```
 
 
-<<<<<<< HEAD
-| Variable | Required | Description | Default | Version | Need recompile |
-| --- | --- | --- | ---| --- | --- |
-| `NETWORK`| :white_check_mark:  | Environment variable for the main EVM network such as Ethereum Network or POA Network | POA Network | all | |
-| `SUBNETWORK` | :white_check_mark: | Environment variable for the subnetwork such as Core or Sokol Network | Sokol Testnet | all | |
-| `NETWORK_ICON` | :white_check_mark: | Environment variable for the main network icon or testnet icon. Two options are  `_test_network_icon.html` and `_network_icon.html` | `_test_network_icon.html` | all | |
-| `LOGO` | :white_check_mark: | Environment variable for the logo image location. The logo files names for different chains can be found [here](https://github.com/poanetwork/blockscout/tree/master/apps/block_scout_web/assets/static/images) | /images/blockscout_logo.svg | all | |
-| `ETHEREUM_JSONRPC_VARIANT` | :white_check_mark: | This environment variable is used to tell the application which RPC Client the node is using (i.e. Geth, Parity, or Ganache) | parity | all | |
-| `ETHEREUM_JSONRPC_HTTP_URL` | :white_check_mark: | The RPC endpoint used to fetch blocks, transactions, receipts, tokens. | localhost:8545 | all | |
-| `ETHEREUM_JSONRPC_TRACE_URL` | | The RPC endpoint specifically for the Geth/Parity client used by trace_block and trace_replayTransaction. This can be used to designate a tracing node. | localhost:8545 | all | |
-| `ETHEREUM_JSONRPC_WS_URL` | :white_check_mark: | The WebSockets RPC endpoint used to subscribe to the `newHeads` subscription alerting the indexer to fetch new blocks. | ws://localhost:8546 | all | |
-| `NETWORK_PATH` | | Used to set a network path other than what is displayed in the root directory. An example would be to add /eth/mainnet/ to the root directory. | (empty) | all | |
-| `SECRET_KEY_BASE` | :white_check_mark: | Use mix phx.gen.secret to generate a new Secret Key Base string to protect production assets. | (empty) | all | |
-| `CHECK_ORIGIN` | | Used to check the origin of requests when the origin header is present. It defaults to false. In case of true, it will check against the host value. | false | all | |
-| `PORT` | :white_check_mark: | Default port the application runs on is 4000 | 4000 | all | |
-| `COIN` | :white_check_mark: | The coin here is checked via the Coinmarketcap API to obtain USD prices on graphs and other areas of the UI | POA | all | |
-| `METADATA_CONTRACT` | | This environment variable is specifically used by POA Network to obtain Validators information to display in the UI. | (empty) | all | |
-| `VALIDATORS_CONTRACT` | | This environment variable is specifically used by POA Network to obtain the Emission Fund contract. | (empty) | all | |
-| `SUPPLY_MODULE` | | This environment variable is used by the xDai Chain in order to tell the application how to calculate the total supply of the chain. | false | all | |
-| `SOURCE_MODULE` | | This environment variable is used to calculate the exchange rate and is specifically used by the xDai Chain. | false | all | |
-| `DATABASE_URL` | | Production environment variable to define the Database endpoint. | (empty) | all | |
-| `POOL_SIZE` | | Production environment variable to define the number of database connections allowed. | 20 | all | |
-| `ECTO_USE_SSL` | | Production environment variable to use SSL on Ecto queries. | true | all | |
-| `DATADOG_HOST` | | Host configuration setting for [Datadog integration](https://docs.datadoghq.com/integrations/) | (empty) | all | |
-| `DATADOG_PORT` | | Port configuration setting for [Datadog integration](https://docs.datadoghq.com/integrations/). | (empty} | all | |
-| `SPANDEX_BATCH_SIZE` | | [Spandex](https://github.com/spandex-project/spandex) and Datadog configuration setting. | (empty) | all |
-| `SPANDEX_SYNC_THRESHOLD` | | [Spandex](https://github.com/spandex-project/spandex) and Datadog configuration setting.  | (empty) | all | |
-| `HEART_BEAT_TIMEOUT` | | Production environment variable to restart the application in the event of a crash. | 30 | all | |
-| `HEART_COMMAND` | | Production environment variable to restart the application in the event of a crash. | systemctl restart explorer.service | all | |
-| `BLOCKSCOUT_VERSION` | | Added to the footer to signify the current BlockScout version. | (empty) | v1.3.4+ | |
-| `RELEASE_LINK` | | The link to Blockscout release notes in the footer. | <u>https: //github.com/poanetwork/</u> <br /><u>blockscout/releases/</u> <br /> <u>tag/${BLOCKSCOUT_VERSION}</u> | v1.3.5+ | |
-| `ELIXIR_VERSION` | | Elixir version to install on the node before Blockscout deploy. | (empty) | all | |
-| `BLOCK_TRANSFORMER` | | Transformer for blocks: base or clique. | base |  v1.3.4+ | |
-| `GRAPHIQL_TRANSACTION` | | Default transaction in query to GraphiQL. | (empty) |  v1.2.0+ | :white_check_mark: |
-| `FIRST_BLOCK` | | The block number, where indexing begins from. | 0 |  v1.3.8+ | |
-| `LAST_BLOCK` | | The block number, where indexing stops. | (empty) | v2.0.3+ | |
-| `MAX_SKIPPING_DISTANCE` | | The maximum distance the indexer is allowed to wait for when notified of a number not following the lask known one. | 4 | master |
-| `TXS_COUNT_CACHE_PERIOD` | | Interval in seconds to restart the task, which calculates the total txs count. | 60 * 60 * 2 |  v1.3.9+ | |
-| `ADDRESS_WITH_BALANCES` <br /> `_UPDATE_INTERVAL`|  | Interval in seconds to restart the task, which calculates addresses with balances. | 30 * 60 |  v1.3.9+ | |
-| `LINK_TO_OTHER_EXPLORERS` | | true/false. If true, links to other explorers are added in the footer  | (empty)  |  v1.3.0+ | |
-| `COINMARKETCAP_PAGES` | | the number of pages on coinmarketcap to list in order to find token's price  | 10 |  v1.3.10+ | |
-| `SUPPORTED_CHAINS` | | Array of supported chains that displays in the footer and in the chains dropdown. This var was introduced in this PR [#1900](https://github.com/poanetwork/blockscout/pull/1900) and looks like an array of JSON objects.  | (empty) |  v2.0.0+ | |
-| `BLOCK_COUNT_CACHE_PERIOD ` | | time to live of cache in seconds. This var was introduced in [#1876](https://github.com/poanetwork/blockscout/pull/1876)  | 600 |  v2.0.0+ | |
-| `ALLOWED_EVM_VERSIONS ` | | the comma-separated list of allowed EVM versions for contracts verification. This var was introduced in [#1964](https://github.com/poanetwork/blockscout/pull/1964)  | "homestead, tangerineWhistle, spuriousDragon, byzantium, constantinople, petersburg" |  v2.0.0+ | |
-| `AVERAGE_BLOCK_CACHE_PERIOD` | | Update of average block cache, in seconds | 30 minutes | v2.0.2+ |
-| `MARKET_HISTORY_CACHE_PERIOD` | | Update of market history cache, in seconds | 6 hours | v2.0.2+ |
-| `DISABLE_WEBAPP` | | If `true`, endpoints to webapp are hidden (compile-time) | `false` | v2.0.3+ | :white_check_mark: |
-| `DISABLE_READ_API` | | If `true`, read-only endpoints to API are hidden (compile-time) | `false` | v2.0.3+ | :white_check_mark: |
-| `DISABLE_WRITE_API` | | If `true`, write endpoints to API are hidden (compile-time) | `false` | v2.0.3+ | :white_check_mark: |
-| `DISABLE_INDEXER` | | If `true`, indexer application doesn't run | `false` | v2.0.3+ | :white_check_mark: |
-| `WEBAPP_URL` | | Link to web application instance, e.g. `http://host/path` | (empty) | v2.0.3+ | |
-| `API_URL` | | Link to API instance, e.g. `http://host/path` | (empty) | v2.0.3+ | |
-| `CHAIN_SPEC_PATH` | | Chain specification path (absolute file system path or url) to import block emission reward ranges and genesis account balances from | (empty) | master | |
-=======
 | Variable | Required | Description | Default | Version | Need recompile | Deprecated in Version |
 | --- | --- | --- | ---| --- | --- | --- |
 | `NETWORK`| :white_check_mark:  | Environment variable for the main EVM network such as Ethereum Network or POA Network | POA Network | all | | |
@@ -122,4 +68,4 @@
 | `COIN_GECKO_ID` | | CoinGecko coin id required for fetching an exchange rate | poa-network | v2.0.4+ | | |
 | `EMISSION_FORMAT` | | Should be set to `POA` if you have block emission indentical to POA Network. This env var is used only if `CHAIN_SPEC_PATH` is set | `STANDARD` | v2.0.4+ | | |
 | `REWARDS_CONTRACT_ADDRESS` | | Emission rewards contract address. This env var is used only if `EMISSION_FORMAT` is set to `POA` | `0xeca443e8e1ab29971a45a9c57a6a9875701698a5` | v2.0.4+ | | |
->>>>>>> e7080634
+| `MAX_SKIPPING_DISTANCE` | | The maximum distance the indexer is allowed to wait for when notified of a number not following the lask known one. | 4 | master |