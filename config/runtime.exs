--- conflicted
+++ resolved
@@ -26,7 +26,6 @@
 
 config :indexer, Indexer.Fetcher.EmptyBlocksSanitizer, batch_size: indexer_empty_blocks_sanitizer_batch_size
 
-<<<<<<< HEAD
 if config_env() == :prod do
   ######################
   ### BlockScout Web ###
@@ -70,6 +69,11 @@
     re_captcha_client_key: System.get_env("RE_CAPTCHA_CLIENT_KEY", nil),
     admin_panel_enabled: System.get_env("ADMIN_PANEL_ENABLED", "") == "true"
 
+  config :block_scout_web, :footer,
+    chat_link: System.get_env("FOOTER_CHAT_LINK", "https://discord.gg/XmNatGKbPS"),
+    forum_link: System.get_env("FOOTER_FORUM_LINK", "https://forum.poa.network/c/blockscout"),
+    github_link: System.get_env("FOOTER_GITHUB_LINK", "https://github.com/blockscout/blockscout")
+
   default_api_rate_limit = 50
   default_api_rate_limit_str = Integer.to_string(default_api_rate_limit)
 
@@ -717,10 +721,4 @@
           ]
         ]
   end
-end
-=======
-config :block_scout_web, :footer,
-  chat_link: System.get_env("FOOTER_CHAT_LINK", "https://discord.gg/XmNatGKbPS"),
-  forum_link: System.get_env("FOOTER_FORUM_LINK", "https://forum.poa.network/c/blockscout"),
-  github_link: System.get_env("FOOTER_GITHUB_LINK", "https://github.com/blockscout/blockscout")
->>>>>>> b3cf339e
+end