--- conflicted
+++ resolved
@@ -2,11 +2,8 @@
 
 ### Features
 
-<<<<<<< HEAD
+- [#3067](https://github.com/poanetwork/blockscout/pull/3067) - Show proper title of the tile or container for token burnings/mintings instead of "Token Transfer"
 - [#3065](https://github.com/poanetwork/blockscout/pull/3065) - Transactions history chart
-=======
-- [#3067](https://github.com/poanetwork/blockscout/pull/3067) - Show proper title of the tile or container for token burnings/mintings instead of "Token Transfer"
->>>>>>> 4ceafdd9
 
 ### Fixes
 
