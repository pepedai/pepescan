--- conflicted
+++ resolved
@@ -1,11 +1,8 @@
 ## Current
 
 ### Features
-<<<<<<< HEAD
 - [#2360](https://github.com/poanetwork/blockscout/pull/2360) - add default evm version to smart contract verification
-=======
 - [#2352](https://github.com/poanetwork/blockscout/pull/2352) - Fetch rewards in parallel with transactions
->>>>>>> 98b68291
 - [#2294](https://github.com/poanetwork/blockscout/pull/2294) - add healthy block period checking endpoint
 
 ### Fixes
